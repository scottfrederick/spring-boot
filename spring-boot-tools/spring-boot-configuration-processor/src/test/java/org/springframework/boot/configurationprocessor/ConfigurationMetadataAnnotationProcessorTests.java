/*
 * Copyright 2012-2015 the original author or authors.
 *
 * Licensed under the Apache License, Version 2.0 (the "License");
 * you may not use this file except in compliance with the License.
 * You may obtain a copy of the License at
 *
 *      http://www.apache.org/licenses/LICENSE-2.0
 *
 * Unless required by applicable law or agreed to in writing, software
 * distributed under the License is distributed on an "AS IS" BASIS,
 * WITHOUT WARRANTIES OR CONDITIONS OF ANY KIND, either express or implied.
 * See the License for the specific language governing permissions and
 * limitations under the License.
 */

package org.springframework.boot.configurationprocessor;

import java.io.File;
import java.io.FileWriter;
import java.io.IOException;
import java.util.Arrays;
import java.util.Collections;

import org.json.JSONArray;
import org.json.JSONObject;
import org.junit.Before;
import org.junit.Rule;
import org.junit.Test;
import org.junit.rules.ExpectedException;
import org.junit.rules.TemporaryFolder;

import org.springframework.boot.configurationprocessor.metadata.ConfigurationMetadata;
import org.springframework.boot.configurationprocessor.metadata.ItemDeprecation;
import org.springframework.boot.configurationprocessor.metadata.ItemHint;
import org.springframework.boot.configurationprocessor.metadata.ItemMetadata;
import org.springframework.boot.configurationsample.incremental.BarProperties;
import org.springframework.boot.configurationsample.incremental.FooProperties;
import org.springframework.boot.configurationsample.incremental.RenamedBarProperties;
import org.springframework.boot.configurationsample.lombok.LombokExplicitProperties;
import org.springframework.boot.configurationsample.lombok.LombokInnerClassProperties;
import org.springframework.boot.configurationsample.lombok.LombokSimpleDataProperties;
import org.springframework.boot.configurationsample.lombok.LombokSimpleProperties;
import org.springframework.boot.configurationsample.lombok.SimpleLombokPojo;
import org.springframework.boot.configurationsample.method.EmptyTypeMethodConfig;
import org.springframework.boot.configurationsample.method.InvalidMethodConfig;
import org.springframework.boot.configurationsample.method.MethodAndClassConfig;
import org.springframework.boot.configurationsample.method.SimpleMethodConfig;
import org.springframework.boot.configurationsample.simple.DeprecatedSingleProperty;
import org.springframework.boot.configurationsample.simple.HierarchicalProperties;
import org.springframework.boot.configurationsample.simple.NotAnnotated;
import org.springframework.boot.configurationsample.simple.SimpleCollectionProperties;
import org.springframework.boot.configurationsample.simple.SimplePrefixValueProperties;
import org.springframework.boot.configurationsample.simple.SimpleProperties;
import org.springframework.boot.configurationsample.simple.SimpleTypeProperties;
import org.springframework.boot.configurationsample.specific.BoxingPojo;
import org.springframework.boot.configurationsample.specific.BuilderPojo;
import org.springframework.boot.configurationsample.specific.DeprecatedUnrelatedMethodPojo;
import org.springframework.boot.configurationsample.specific.ExcludedTypesPojo;
import org.springframework.boot.configurationsample.specific.InnerClassAnnotatedGetterConfig;
import org.springframework.boot.configurationsample.specific.InnerClassProperties;
import org.springframework.boot.configurationsample.specific.InnerClassRootConfig;
import org.springframework.boot.configurationsample.specific.SimplePojo;
import org.springframework.util.FileCopyUtils;

import static org.hamcrest.CoreMatchers.is;
import static org.hamcrest.Matchers.empty;
import static org.hamcrest.Matchers.equalTo;
import static org.hamcrest.Matchers.not;
import static org.junit.Assert.assertFalse;
import static org.junit.Assert.assertThat;
import static org.junit.Assert.assertTrue;
import static org.springframework.boot.configurationprocessor.ConfigurationMetadataMatchers.containsGroup;
import static org.springframework.boot.configurationprocessor.ConfigurationMetadataMatchers.containsHint;
import static org.springframework.boot.configurationprocessor.ConfigurationMetadataMatchers.containsProperty;

/**
 * Tests for {@link ConfigurationMetadataAnnotationProcessor}.
 *
 * @author Stephane Nicoll
 * @author Phillip Webb
 * @author Andy Wilkinson
 * @author Kris De Volder
 */
public class ConfigurationMetadataAnnotationProcessorTests {

	@Rule
	public TemporaryFolder temporaryFolder = new TemporaryFolder();

	@Rule
	public ExpectedException thrown = ExpectedException.none();

	private TestCompiler compiler;

	@Before
	public void createCompiler() throws IOException {
		this.compiler = new TestCompiler(this.temporaryFolder);
	}

	@Test
	public void notAnnotated() throws Exception {
		ConfigurationMetadata metadata = compile(NotAnnotated.class);
		assertThat("No config metadata file should have been generated when "
				+ "no metadata is discovered", metadata.getItems(), empty());
	}

	@Test
	public void simpleProperties() throws Exception {
		ConfigurationMetadata metadata = compile(SimpleProperties.class);
		assertThat(metadata, containsGroup("simple").fromSource(SimpleProperties.class));
		assertThat(metadata,
				containsProperty("simple.the-name", String.class)
						.fromSource(SimpleProperties.class)
						.withDescription("The name of this simple properties.")
						.withDefaultValue(is("boot")).withDeprecation(null, null));
		assertThat(metadata,
				containsProperty("simple.flag", Boolean.class)
						.fromSource(SimpleProperties.class)
						.withDescription("A simple flag.").withDeprecation(null, null));
		assertThat(metadata, containsProperty("simple.comparator"));
		assertThat(metadata, not(containsProperty("simple.counter")));
		assertThat(metadata, not(containsProperty("simple.size")));
	}

	@Test
	public void simplePrefixValueProperties() throws Exception {
		ConfigurationMetadata metadata = compile(SimplePrefixValueProperties.class);
		assertThat(metadata,
				containsGroup("simple").fromSource(SimplePrefixValueProperties.class));
		assertThat(metadata, containsProperty("simple.name", String.class)
				.fromSource(SimplePrefixValueProperties.class));
	}

	@Test
	public void simpleTypeProperties() throws Exception {
		ConfigurationMetadata metadata = compile(SimpleTypeProperties.class);
		assertThat(metadata,
				containsGroup("simple.type").fromSource(SimpleTypeProperties.class));
		assertThat(metadata, containsProperty("simple.type.my-string", String.class));
		assertThat(metadata, containsProperty("simple.type.my-byte", Byte.class));
		assertThat(metadata,
				containsProperty("simple.type.my-primitive-byte", Byte.class));
		assertThat(metadata, containsProperty("simple.type.my-char", Character.class));
		assertThat(metadata,
				containsProperty("simple.type.my-primitive-char", Character.class));
		assertThat(metadata, containsProperty("simple.type.my-boolean", Boolean.class));
		assertThat(metadata,
				containsProperty("simple.type.my-primitive-boolean", Boolean.class));
		assertThat(metadata, containsProperty("simple.type.my-short", Short.class));
		assertThat(metadata,
				containsProperty("simple.type.my-primitive-short", Short.class));
		assertThat(metadata, containsProperty("simple.type.my-integer", Integer.class));
		assertThat(metadata,
				containsProperty("simple.type.my-primitive-integer", Integer.class));
		assertThat(metadata, containsProperty("simple.type.my-long", Long.class));
		assertThat(metadata,
				containsProperty("simple.type.my-primitive-long", Long.class));
		assertThat(metadata, containsProperty("simple.type.my-double", Double.class));
		assertThat(metadata,
				containsProperty("simple.type.my-primitive-double", Double.class));
		assertThat(metadata, containsProperty("simple.type.my-float", Float.class));
		assertThat(metadata,
				containsProperty("simple.type.my-primitive-float", Float.class));
		assertThat(metadata.getItems().size(), equalTo(18));
	}

	@Test
	public void hierarchicalProperties() throws Exception {
		ConfigurationMetadata metadata = compile(HierarchicalProperties.class);
		assertThat(metadata,
				containsGroup("hierarchical").fromSource(HierarchicalProperties.class));
		assertThat(metadata, containsProperty("hierarchical.first", String.class)
				.fromSource(HierarchicalProperties.class));
		assertThat(metadata, containsProperty("hierarchical.second", String.class)
				.fromSource(HierarchicalProperties.class));
		assertThat(metadata, containsProperty("hierarchical.third", String.class)
				.fromSource(HierarchicalProperties.class));
	}

	@Test
	@SuppressWarnings("deprecation")
	public void deprecatedProperties() throws Exception {
		Class<?> type = org.springframework.boot.configurationsample.simple.DeprecatedProperties.class;
		ConfigurationMetadata metadata = compile(type);
		assertThat(metadata, containsGroup("deprecated").fromSource(type));
		assertThat(metadata, containsProperty("deprecated.name", String.class)
				.fromSource(type).withDeprecation(null, null));
		assertThat(metadata, containsProperty("deprecated.description", String.class)
				.fromSource(type).withDeprecation(null, null));
	}

	@Test
	public void singleDeprecatedProperty() throws Exception {
		Class<?> type = DeprecatedSingleProperty.class;
		ConfigurationMetadata metadata = compile(type);
		assertThat(metadata, containsGroup("singledeprecated").fromSource(type));
		assertThat(metadata, containsProperty("singledeprecated.new-name", String.class)
				.fromSource(type));
		assertThat(metadata,
				containsProperty("singledeprecated.name", String.class).fromSource(type)
						.withDeprecation("renamed", "singledeprecated.new-name"));
	}

	@Test
	public void deprecatedOnUnrelatedSetter() throws Exception {
		Class<?> type = DeprecatedUnrelatedMethodPojo.class;
		ConfigurationMetadata metadata = compile(type);
		assertThat(metadata, containsGroup("not.deprecated").fromSource(type));
		assertThat(metadata, containsProperty("not.deprecated.counter", Integer.class)
				.withNoDeprecation().fromSource(type));
		assertThat(metadata, containsProperty("not.deprecated.flag", Boolean.class)
				.withNoDeprecation().fromSource(type));
	}

	@Test
	public void boxingOnSetter() throws IOException {
		Class<?> type = BoxingPojo.class;
		ConfigurationMetadata metadata = compile(type);
		assertThat(metadata, containsGroup("boxing").fromSource(type));
		assertThat(metadata,
				containsProperty("boxing.flag", Boolean.class).fromSource(type));
		assertThat(metadata,
				containsProperty("boxing.counter", Integer.class).fromSource(type));
	}

	@Test
	public void parseCollectionConfig() throws Exception {
		ConfigurationMetadata metadata = compile(SimpleCollectionProperties.class);
		// getter and setter
		assertThat(metadata, containsProperty("collection.integers-to-names",
				"java.util.Map<java.lang.Integer,java.lang.String>"));
		assertThat(metadata, containsProperty("collection.longs",
				"java.util.Collection<java.lang.Long>"));
		assertThat(metadata,
				containsProperty("collection.floats", "java.util.List<java.lang.Float>"));
		// getter only
		assertThat(metadata, containsProperty("collection.names-to-integers",
				"java.util.Map<java.lang.String,java.lang.Integer>"));
		assertThat(metadata, containsProperty("collection.bytes",
				"java.util.Collection<java.lang.Byte>"));
		assertThat(metadata, containsProperty("collection.doubles",
				"java.util.List<java.lang.Double>"));
	}

	@Test
	public void simpleMethodConfig() throws Exception {
		ConfigurationMetadata metadata = compile(SimpleMethodConfig.class);
		assertThat(metadata, containsGroup("foo").fromSource(SimpleMethodConfig.class));
		assertThat(metadata, containsProperty("foo.name", String.class)
				.fromSource(SimpleMethodConfig.Foo.class));
		assertThat(metadata, containsProperty("foo.flag", Boolean.class)
				.fromSource(SimpleMethodConfig.Foo.class));
	}

	@Test
	public void invalidMethodConfig() throws Exception {
		ConfigurationMetadata metadata = compile(InvalidMethodConfig.class);
		assertThat(metadata, containsProperty("something.name", String.class)
				.fromSource(InvalidMethodConfig.class));
		assertThat(metadata, not(containsProperty("invalid.name")));
	}

	@Test
	public void methodAndClassConfig() throws Exception {
		ConfigurationMetadata metadata = compile(MethodAndClassConfig.class);
		assertThat(metadata, containsProperty("conflict.name", String.class)
				.fromSource(MethodAndClassConfig.Foo.class));
		assertThat(metadata, containsProperty("conflict.flag", Boolean.class)
				.fromSource(MethodAndClassConfig.Foo.class));
		assertThat(metadata, containsProperty("conflict.value", String.class)
				.fromSource(MethodAndClassConfig.class));
	}

	@Test
	public void emptyTypeMethodConfig() throws Exception {
		ConfigurationMetadata metadata = compile(EmptyTypeMethodConfig.class);
		assertThat(metadata, not(containsProperty("something.foo")));
	}

	@Test
	public void innerClassRootConfig() throws Exception {
		ConfigurationMetadata metadata = compile(InnerClassRootConfig.class);
		assertThat(metadata, containsProperty("config.name"));
	}

	@Test
	public void innerClassProperties() throws Exception {
		ConfigurationMetadata metadata = compile(InnerClassProperties.class);
		assertThat(metadata,
				containsGroup("config").fromSource(InnerClassProperties.class));
		assertThat(metadata,
				containsGroup("config.first").ofType(InnerClassProperties.Foo.class)
						.fromSource(InnerClassProperties.class));
		assertThat(metadata, containsProperty("config.first.name"));
		assertThat(metadata, containsProperty("config.first.bar.name"));
		assertThat(metadata,
				containsGroup("config.the-second", InnerClassProperties.Foo.class)
						.fromSource(InnerClassProperties.class));
		assertThat(metadata, containsProperty("config.the-second.name"));
		assertThat(metadata, containsProperty("config.the-second.bar.name"));
		assertThat(metadata, containsGroup("config.third").ofType(SimplePojo.class)
				.fromSource(InnerClassProperties.class));
		assertThat(metadata, containsProperty("config.third.value"));
		assertThat(metadata, containsProperty("config.fourth"));
		assertThat(metadata, not(containsGroup("config.fourth")));
	}

	@Test
	public void innerClassAnnotatedGetterConfig() throws Exception {
		ConfigurationMetadata metadata = compile(InnerClassAnnotatedGetterConfig.class);
		assertThat(metadata, containsProperty("specific.value"));
		assertThat(metadata, containsProperty("foo.name"));
		assertThat(metadata, not(containsProperty("specific.foo")));
	}

	@Test
	public void builderPojo() throws IOException {
		ConfigurationMetadata metadata = compile(BuilderPojo.class);
		assertThat(metadata, containsProperty("builder.name"));
	}

	@Test
	public void excludedTypesPojo() throws IOException {
		ConfigurationMetadata metadata = compile(ExcludedTypesPojo.class);
		assertThat(metadata, containsProperty("excluded.name"));
		assertThat(metadata, not(containsProperty("excluded.class-loader")));
		assertThat(metadata, not(containsProperty("excluded.data-source")));
		assertThat(metadata, not(containsProperty("excluded.print-writer")));
		assertThat(metadata, not(containsProperty("excluded.writer")));
		assertThat(metadata, not(containsProperty("excluded.writer-array")));
	}

	@Test
	public void lombokDataProperties() throws Exception {
		ConfigurationMetadata metadata = compile(LombokSimpleDataProperties.class);
		assertSimpleLombokProperties(metadata, LombokSimpleDataProperties.class, "data");
	}

	@Test
	public void lombokSimpleProperties() throws Exception {
		ConfigurationMetadata metadata = compile(LombokSimpleProperties.class);
		assertSimpleLombokProperties(metadata, LombokSimpleProperties.class, "simple");
	}

	@Test
	public void lombokExplicitProperties() throws Exception {
		ConfigurationMetadata metadata = compile(LombokExplicitProperties.class);
		assertSimpleLombokProperties(metadata, LombokExplicitProperties.class,
				"explicit");
	}

	@Test
<<<<<<< HEAD
	public void mergingOfAdditionalProperty() throws Exception {
		ItemMetadata property = ItemMetadata.newProperty(null, "foo", "java.lang.String",
				AdditionalMetadata.class.getName(), null, null, null, null);
		writeAdditionalMetadata(property);
		ConfigurationMetadata metadata = compile(SimpleProperties.class);
		assertThat(metadata, containsProperty("simple.comparator"));
		assertThat(metadata, containsProperty("foo", String.class)
				.fromSource(AdditionalMetadata.class));
	}
=======
	public void lombokInnerClassProperties() throws Exception {
		ConfigurationMetadata metadata = compile(LombokInnerClassProperties.class);
		assertThat(metadata,
				containsGroup("config").fromSource(LombokInnerClassProperties.class));
		assertThat(metadata,
				containsGroup("config.first").ofType(LombokInnerClassProperties.Foo.class)
						.fromSource(LombokInnerClassProperties.class));
		assertThat(metadata, containsProperty("config.first.name"));
		assertThat(metadata, containsProperty("config.first.bar.name"));
		assertThat(metadata,
				containsGroup("config.second", LombokInnerClassProperties.Foo.class)
						.fromSource(LombokInnerClassProperties.class));
		assertThat(metadata, containsProperty("config.second.name"));
		assertThat(metadata, containsProperty("config.second.bar.name"));
		assertThat(metadata, containsGroup("config.third").ofType(SimpleLombokPojo.class)
				.fromSource(LombokInnerClassProperties.class));
		// For some reason the annotation processor resolves a type for SimpleLombokPojo that
		// is resolved (compiled) and the source annotations are gone. Because we don't see the
		// @Data annotation anymore, no field is harvested. What is crazy is that a sample project
		// works fine so this seem to be related to the unit test environment for some reason.
		//assertThat(metadata, containsProperty("config.third.value"));
		assertThat(metadata, containsProperty("config.fourth"));
		assertThat(metadata, not(containsGroup("config.fourth")));
	}

	@Test
	public void mergingOfAdditionalMetadata() throws Exception {
		File metaInfFolder = new File(this.compiler.getOutputLocation(), "META-INF");
		metaInfFolder.mkdirs();
		File additionalMetadataFile = new File(metaInfFolder,
				"additional-spring-configuration-metadata.json");
		additionalMetadataFile.createNewFile();
>>>>>>> ae13082e

	@Test
	public void mergeExistingPropertyDefaultValue() throws Exception {
		ItemMetadata property = ItemMetadata.newProperty("simple", "flag", null, null,
				null, null, true, null);
		writeAdditionalMetadata(property);
		ConfigurationMetadata metadata = compile(SimpleProperties.class);
		assertThat(metadata, containsProperty("simple.flag", Boolean.class)
				.fromSource(SimpleProperties.class).withDescription("A simple flag.")
				.withDeprecation(null, null).withDefaultValue(is(true)));
		assertThat(metadata.getItems().size(), is(4));
	}

	@Test
	public void mergeExistingPropertyDescription() throws Exception {
		ItemMetadata property = ItemMetadata.newProperty("simple", "comparator", null,
				null, null, "A nice comparator.", null, null);
		writeAdditionalMetadata(property);
		ConfigurationMetadata metadata = compile(SimpleProperties.class);
		assertThat(metadata,
				containsProperty("simple.comparator", "java.util.Comparator<?>")
						.fromSource(SimpleProperties.class)
						.withDescription("A nice comparator."));
		assertThat(metadata.getItems().size(), is(4));
	}

	@Test
	public void mergeExistingPropertyDeprecation() throws Exception {
		ItemMetadata property = ItemMetadata.newProperty("simple", "comparator", null,
				null, null, null, null,
				new ItemDeprecation("Don't use this.", "simple.complex-comparator"));
		writeAdditionalMetadata(property);
		ConfigurationMetadata metadata = compile(SimpleProperties.class);
		assertThat(metadata,
				containsProperty("simple.comparator", "java.util.Comparator<?>")
						.fromSource(SimpleProperties.class)
						.withDeprecation("Don't use this.", "simple.complex-comparator"));
		assertThat(metadata.getItems().size(), is(4));
	}

	@Test
	public void mergeExistingPropertyDeprecationOverride() throws Exception {
		ItemMetadata property = ItemMetadata.newProperty("singledeprecated", "name", null,
				null, null, null, null,
				new ItemDeprecation("Don't use this.", "single.name"));
		writeAdditionalMetadata(property);
		ConfigurationMetadata metadata = compile(DeprecatedSingleProperty.class);
		assertThat(metadata,
				containsProperty("singledeprecated.name", String.class.getName())
						.fromSource(DeprecatedSingleProperty.class)
						.withDeprecation("Don't use this.", "single.name"));
		assertThat(metadata.getItems().size(), is(3));
	}

	@Test
	public void mergeOfInvalidAdditionalMetadata() throws IOException {
		File additionalMetadataFile = createAdditionalMetadataFile();
		FileCopyUtils.copy("Hello World", new FileWriter(additionalMetadataFile));

		this.thrown.expect(IllegalStateException.class);
		this.thrown.expectMessage("Compilation failed");
		compile(SimpleProperties.class);
	}

	@Test
	public void mergingOfSimpleHint() throws Exception {
		writeAdditionalHints(ItemHint.newHint("simple.the-name",
				new ItemHint.ValueHint("boot", "Bla bla"),
				new ItemHint.ValueHint("spring", null)));
		ConfigurationMetadata metadata = compile(SimpleProperties.class);
		assertThat(metadata,
				containsProperty("simple.the-name", String.class)
						.fromSource(SimpleProperties.class)
						.withDescription("The name of this simple properties.")
						.withDefaultValue(is("boot")).withDeprecation(null, null));
		assertThat(metadata, containsHint("simple.the-name")
				.withValue(0, "boot", "Bla bla").withValue(1, "spring", null));
	}

	@Test
	public void mergingOfHintWithNonCanonicalName() throws Exception {
		writeAdditionalHints(ItemHint.newHint("simple.theName",
				new ItemHint.ValueHint("boot", "Bla bla")));
		ConfigurationMetadata metadata = compile(SimpleProperties.class);
		assertThat(metadata,
				containsProperty("simple.the-name", String.class)
						.fromSource(SimpleProperties.class)
						.withDescription("The name of this simple properties.")
						.withDefaultValue(is("boot")).withDeprecation(null, null));
		assertThat(metadata,
				containsHint("simple.the-name").withValue(0, "boot", "Bla bla"));
	}

	@Test
	public void mergingOfHintWithProvider() throws Exception {
		writeAdditionalHints(new ItemHint("simple.theName",
				Collections.<ItemHint.ValueHint>emptyList(),
				Arrays.asList(
						new ItemHint.ValueProvider("first",
								Collections.<String, Object>singletonMap("target",
										"org.foo")),
						new ItemHint.ValueProvider("second", null))));
		ConfigurationMetadata metadata = compile(SimpleProperties.class);
		assertThat(metadata,
				containsProperty("simple.the-name", String.class)
						.fromSource(SimpleProperties.class)
						.withDescription("The name of this simple properties.")
						.withDefaultValue(is("boot")).withDeprecation(null, null));
		assertThat(metadata, containsHint("simple.the-name")
				.withProvider("first", "target", "org.foo").withProvider("second"));
	}

	@Test
	public void mergingOfAdditionalDeprecation() throws Exception {
		writePropertyDeprecation(ItemMetadata.newProperty("simple", "wrongName",
				"java.lang.String", null, null, null, null,
				new ItemDeprecation("Lame name.", "simple.the-name")));
		ConfigurationMetadata metadata = compile(SimpleProperties.class);
		assertThat(metadata, containsProperty("simple.wrong-name", String.class)
				.withDeprecation("Lame name.", "simple.the-name"));
	}

	@Test
	public void incrementalBuild() throws Exception {
		TestProject project = new TestProject(this.temporaryFolder, FooProperties.class,
				BarProperties.class);
		assertFalse(project.getOutputFile(MetadataStore.METADATA_PATH).exists());

		ConfigurationMetadata metadata = project.fullBuild();
		assertTrue(project.getOutputFile(MetadataStore.METADATA_PATH).exists());

		assertThat(metadata,
				containsProperty("foo.counter").fromSource(FooProperties.class));
		assertThat(metadata,
				containsProperty("bar.counter").fromSource(BarProperties.class));

		metadata = project.incrementalBuild(BarProperties.class);

		assertThat(metadata,
				containsProperty("foo.counter").fromSource(FooProperties.class));
		assertThat(metadata,
				containsProperty("bar.counter").fromSource(BarProperties.class));

		project.addSourceCode(BarProperties.class,
				BarProperties.class.getResourceAsStream("BarProperties.snippet"));
		metadata = project.incrementalBuild(BarProperties.class);
		assertThat(metadata, containsProperty("bar.extra"));
		assertThat(metadata, containsProperty("foo.counter"));
		assertThat(metadata, containsProperty("bar.counter"));

		project.revert(BarProperties.class);
		metadata = project.incrementalBuild(BarProperties.class);
		assertThat(metadata, not(containsProperty("bar.extra")));
		assertThat(metadata, containsProperty("foo.counter"));
		assertThat(metadata, containsProperty("bar.counter"));
	}

	@Test
	public void incrementalBuildAnnotationRemoved() throws Exception {
		TestProject project = new TestProject(this.temporaryFolder, FooProperties.class,
				BarProperties.class);
		ConfigurationMetadata metadata = project.fullBuild();
		assertThat(metadata, containsProperty("foo.counter"));
		assertThat(metadata, containsProperty("bar.counter"));

		project.replaceText(BarProperties.class, "@ConfigurationProperties",
				"//@ConfigurationProperties");
		metadata = project.incrementalBuild(BarProperties.class);
		assertThat(metadata, containsProperty("foo.counter"));
		assertThat(metadata, not(containsProperty("bar.counter")));
	}

	@Test
	public void incrementalBuildTypeRenamed() throws Exception {
		TestProject project = new TestProject(this.temporaryFolder, FooProperties.class,
				BarProperties.class);
		ConfigurationMetadata metadata = project.fullBuild();
		assertThat(metadata,
				containsProperty("foo.counter").fromSource(FooProperties.class));
		assertThat(metadata,
				containsProperty("bar.counter").fromSource(BarProperties.class));
		assertThat(metadata, not(
				containsProperty("bar.counter").fromSource(RenamedBarProperties.class)));

		project.delete(BarProperties.class);
		project.add(RenamedBarProperties.class);
		metadata = project.incrementalBuild(RenamedBarProperties.class);
		assertThat(metadata,
				containsProperty("foo.counter").fromSource(FooProperties.class));
		assertThat(metadata,
				not(containsProperty("bar.counter").fromSource(BarProperties.class)));
		assertThat(metadata,
				containsProperty("bar.counter").fromSource(RenamedBarProperties.class));
	}

	private void assertSimpleLombokProperties(ConfigurationMetadata metadata,
			Class<?> source, String prefix) {
		assertThat(metadata, containsGroup(prefix).fromSource(source));
		assertThat(metadata, not(containsProperty(prefix + ".id")));
		assertThat(metadata, containsProperty(prefix + ".name", String.class)
				.fromSource(source).withDescription("Name description."));
		assertThat(metadata, containsProperty(prefix + ".description"));
		assertThat(metadata, containsProperty(prefix + ".counter"));
		assertThat(metadata, containsProperty(prefix + ".number").fromSource(source)
				.withDefaultValue(is(0)).withDeprecation(null, null));
		assertThat(metadata, containsProperty(prefix + ".items"));
		assertThat(metadata, not(containsProperty(prefix + ".ignored")));
	}

	private ConfigurationMetadata compile(Class<?>... types) throws IOException {
		TestConfigurationMetadataAnnotationProcessor processor = new TestConfigurationMetadataAnnotationProcessor(
				this.compiler.getOutputLocation());
		this.compiler.getTask(types).call(processor);
		return processor.getMetadata();
	}

	private void writeAdditionalMetadata(ItemMetadata... metadata) throws IOException {
		File additionalMetadataFile = createAdditionalMetadataFile();
		JSONObject additionalMetadata = new JSONObject();
		additionalMetadata.put("properties", metadata);
		writeMetadata(additionalMetadataFile, additionalMetadata);
	}

	private void writeAdditionalHints(ItemHint... hints) throws IOException {
		File additionalMetadataFile = createAdditionalMetadataFile();
		JSONObject additionalMetadata = new JSONObject();
		additionalMetadata.put("hints", hints);
		writeMetadata(additionalMetadataFile, additionalMetadata);
	}

	private void writePropertyDeprecation(ItemMetadata... items) throws IOException {
		File additionalMetadataFile = createAdditionalMetadataFile();

		JSONArray propertiesArray = new JSONArray();
		for (ItemMetadata item : items) {
			JSONObject jsonObject = new JSONObject();
			jsonObject.put("name", item.getName());
			if (item.getType() != null) {
				jsonObject.put("type", item.getType());
			}
			ItemDeprecation deprecation = item.getDeprecation();
			if (deprecation != null) {
				JSONObject deprecationJson = new JSONObject();
				if (deprecation.getReason() != null) {
					deprecationJson.put("reason", deprecation.getReason());
				}
				if (deprecation.getReplacement() != null) {
					deprecationJson.put("replacement", deprecation.getReplacement());
				}
				jsonObject.put("deprecation", deprecationJson);
			}
			propertiesArray.put(jsonObject);

		}
		JSONObject additionalMetadata = new JSONObject();
		additionalMetadata.put("properties", propertiesArray);
		writeMetadata(additionalMetadataFile, additionalMetadata);
	}

	private File createAdditionalMetadataFile() throws IOException {
		File metaInfFolder = new File(this.compiler.getOutputLocation(), "META-INF");
		metaInfFolder.mkdirs();
		File additionalMetadataFile = new File(metaInfFolder,
				"additional-spring-configuration-metadata.json");
		additionalMetadataFile.createNewFile();
		return additionalMetadataFile;
	}

	private void writeMetadata(File metadataFile, JSONObject metadata)
			throws IOException {
		FileWriter writer = new FileWriter(metadataFile);
		try {
			metadata.write(writer);
		}
		finally {
			writer.close();
		}
	}

	private static class AdditionalMetadata {

	}

}<|MERGE_RESOLUTION|>--- conflicted
+++ resolved
@@ -350,17 +350,6 @@
 	}
 
 	@Test
-<<<<<<< HEAD
-	public void mergingOfAdditionalProperty() throws Exception {
-		ItemMetadata property = ItemMetadata.newProperty(null, "foo", "java.lang.String",
-				AdditionalMetadata.class.getName(), null, null, null, null);
-		writeAdditionalMetadata(property);
-		ConfigurationMetadata metadata = compile(SimpleProperties.class);
-		assertThat(metadata, containsProperty("simple.comparator"));
-		assertThat(metadata, containsProperty("foo", String.class)
-				.fromSource(AdditionalMetadata.class));
-	}
-=======
 	public void lombokInnerClassProperties() throws Exception {
 		ConfigurationMetadata metadata = compile(LombokInnerClassProperties.class);
 		assertThat(metadata,
@@ -387,13 +376,15 @@
 	}
 
 	@Test
-	public void mergingOfAdditionalMetadata() throws Exception {
-		File metaInfFolder = new File(this.compiler.getOutputLocation(), "META-INF");
-		metaInfFolder.mkdirs();
-		File additionalMetadataFile = new File(metaInfFolder,
-				"additional-spring-configuration-metadata.json");
-		additionalMetadataFile.createNewFile();
->>>>>>> ae13082e
+	public void mergingOfAdditionalProperty() throws Exception {
+		ItemMetadata property = ItemMetadata.newProperty(null, "foo", "java.lang.String",
+				AdditionalMetadata.class.getName(), null, null, null, null);
+		writeAdditionalMetadata(property);
+		ConfigurationMetadata metadata = compile(SimpleProperties.class);
+		assertThat(metadata, containsProperty("simple.comparator"));
+		assertThat(metadata, containsProperty("foo", String.class)
+				.fromSource(AdditionalMetadata.class));
+	}
 
 	@Test
 	public void mergeExistingPropertyDefaultValue() throws Exception {

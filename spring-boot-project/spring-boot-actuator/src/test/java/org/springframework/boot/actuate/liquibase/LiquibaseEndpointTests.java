--- conflicted
+++ resolved
@@ -1,9 +1,5 @@
 /*
-<<<<<<< HEAD
- * Copyright 2012-2022 the original author or authors.
-=======
  * Copyright 2012-2023 the original author or authors.
->>>>>>> df5898a1
  *
  * Licensed under the Apache License, Version 2.0 (the "License");
  * you may not use this file except in compliance with the License.
@@ -63,16 +59,11 @@
 	@Test
 	void liquibaseReportIsReturned() {
 		this.contextRunner.withUserConfiguration(Config.class).run((context) -> {
-<<<<<<< HEAD
 			Map<String, LiquibaseBeanDescriptor> liquibaseBeans = context.getBean(LiquibaseEndpoint.class)
-					.liquibaseBeans().getContexts().get(context.getId()).getLiquibaseBeans();
-=======
-			Map<String, LiquibaseBean> liquibaseBeans = context.getBean(LiquibaseEndpoint.class)
 				.liquibaseBeans()
 				.getContexts()
 				.get(context.getId())
 				.getLiquibaseBeans();
->>>>>>> df5898a1
 			assertThat(liquibaseBeans.get("liquibase").getChangeSets()).hasSize(1);
 		});
 	}
@@ -81,16 +72,11 @@
 	void liquibaseReportIsReturnedForContextHierarchy() {
 		this.contextRunner.withUserConfiguration().run((parent) -> {
 			this.contextRunner.withUserConfiguration(Config.class).withParent(parent).run((context) -> {
-<<<<<<< HEAD
-				Map<String, LiquibaseBeanDescriptor> liquibaseBeans = context.getBean(LiquibaseEndpoint.class)
-						.liquibaseBeans().getContexts().get(parent.getId()).getLiquibaseBeans();
-=======
-				Map<String, LiquibaseBean> liquibaseBeans = context.getBean(LiquibaseEndpoint.class)
+				Map<String, LiquibaseBeanDescriptor> liquibaseBeans = context.getBean(LiquibaseEndpoint.class)
 					.liquibaseBeans()
 					.getContexts()
 					.get(parent.getId())
 					.getLiquibaseBeans();
->>>>>>> df5898a1
 				assertThat(liquibaseBeans.get("liquibase").getChangeSets()).hasSize(1);
 			});
 		});
@@ -99,48 +85,30 @@
 	@Test
 	void invokeWithCustomSchema() {
 		this.contextRunner.withUserConfiguration(Config.class, DataSourceWithSchemaConfiguration.class)
-<<<<<<< HEAD
-				.withPropertyValues("spring.liquibase.default-schema=CUSTOMSCHEMA").run((context) -> {
-					Map<String, LiquibaseBeanDescriptor> liquibaseBeans = context.getBean(LiquibaseEndpoint.class)
-							.liquibaseBeans().getContexts().get(context.getId()).getLiquibaseBeans();
-					assertThat(liquibaseBeans.get("liquibase").getChangeSets()).hasSize(1);
-				});
-=======
 			.withPropertyValues("spring.liquibase.default-schema=CUSTOMSCHEMA")
 			.run((context) -> {
-				Map<String, LiquibaseBean> liquibaseBeans = context.getBean(LiquibaseEndpoint.class)
+				Map<String, LiquibaseBeanDescriptor> liquibaseBeans = context.getBean(LiquibaseEndpoint.class)
 					.liquibaseBeans()
 					.getContexts()
 					.get(context.getId())
 					.getLiquibaseBeans();
 				assertThat(liquibaseBeans.get("liquibase").getChangeSets()).hasSize(1);
 			});
->>>>>>> df5898a1
 	}
 
 	@Test
 	void invokeWithCustomTables() {
 		this.contextRunner.withUserConfiguration(Config.class)
-<<<<<<< HEAD
-				.withPropertyValues("spring.liquibase.database-change-log-lock-table=liquibase_database_changelog_lock",
-						"spring.liquibase.database-change-log-table=liquibase_database_changelog")
-				.run((context) -> {
-					Map<String, LiquibaseBeanDescriptor> liquibaseBeans = context.getBean(LiquibaseEndpoint.class)
-							.liquibaseBeans().getContexts().get(context.getId()).getLiquibaseBeans();
-					assertThat(liquibaseBeans.get("liquibase").getChangeSets()).hasSize(1);
-				});
-=======
 			.withPropertyValues("spring.liquibase.database-change-log-lock-table=liquibase_database_changelog_lock",
 					"spring.liquibase.database-change-log-table=liquibase_database_changelog")
 			.run((context) -> {
-				Map<String, LiquibaseBean> liquibaseBeans = context.getBean(LiquibaseEndpoint.class)
+				Map<String, LiquibaseBeanDescriptor> liquibaseBeans = context.getBean(LiquibaseEndpoint.class)
 					.liquibaseBeans()
 					.getContexts()
 					.get(context.getId())
 					.getLiquibaseBeans();
 				assertThat(liquibaseBeans.get("liquibase").getChangeSets()).hasSize(1);
 			});
->>>>>>> df5898a1
 	}
 
 	@Test
@@ -156,20 +124,8 @@
 	@Test
 	void whenMultipleLiquibaseBeansArePresentChangeSetsAreCorrectlyReportedForEachBean() {
 		this.contextRunner.withUserConfiguration(Config.class, MultipleDataSourceLiquibaseConfiguration.class)
-<<<<<<< HEAD
-				.run((context) -> {
-					Map<String, LiquibaseBeanDescriptor> liquibaseBeans = context.getBean(LiquibaseEndpoint.class)
-							.liquibaseBeans().getContexts().get(context.getId()).getLiquibaseBeans();
-					assertThat(liquibaseBeans.get("liquibase").getChangeSets()).hasSize(1);
-					assertThat(liquibaseBeans.get("liquibase").getChangeSets().get(0).getChangeLog())
-							.isEqualTo("db/changelog/db.changelog-master.yaml");
-					assertThat(liquibaseBeans.get("liquibaseBackup").getChangeSets()).hasSize(1);
-					assertThat(liquibaseBeans.get("liquibaseBackup").getChangeSets().get(0).getChangeLog())
-							.isEqualTo("db/changelog/db.changelog-master-backup.yaml");
-				});
-=======
 			.run((context) -> {
-				Map<String, LiquibaseBean> liquibaseBeans = context.getBean(LiquibaseEndpoint.class)
+				Map<String, LiquibaseBeanDescriptor> liquibaseBeans = context.getBean(LiquibaseEndpoint.class)
 					.liquibaseBeans()
 					.getContexts()
 					.get(context.getId())
@@ -181,7 +137,6 @@
 				assertThat(liquibaseBeans.get("liquibaseBackup").getChangeSets().get(0).getChangeLog())
 					.isEqualTo("db/changelog/db.changelog-master-backup.yaml");
 			});
->>>>>>> df5898a1
 	}
 
 	private boolean getAutoCommit(DataSource dataSource) throws SQLException {

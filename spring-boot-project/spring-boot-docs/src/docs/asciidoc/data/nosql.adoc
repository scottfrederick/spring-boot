[[data.nosql]]
== Working with NoSQL Technologies
Spring Data provides additional projects that help you access a variety of NoSQL technologies, including:

* {spring-data-mongodb}[MongoDB]
* {spring-data-neo4j}[Neo4J]
* {spring-data-elasticsearch}[Elasticsearch]
* {spring-data-redis}[Redis]
* {spring-data-gemfire}[GemFire] or {spring-data-geode}[Geode]
* {spring-data-cassandra}[Cassandra]
* {spring-data-couchbase}[Couchbase]
* {spring-data-ldap}[LDAP]

Spring Boot provides auto-configuration for Redis, MongoDB, Neo4j, Solr, Elasticsearch, Cassandra, Couchbase, LDAP and InfluxDB.
Additionally, {spring-boot-for-apache-geode}[Spring Boot for Apache Geode] provides {spring-boot-for-apache-geode-docs}#geode-repositories[auto-configuration for Apache Geode].
You can make use of the other projects, but you must configure them yourself.
See the appropriate reference documentation at {spring-data}.



[[data.nosql.redis]]
=== Redis
https://redis.io/[Redis] is a cache, message broker, and richly-featured key-value store.
Spring Boot offers basic auto-configuration for the https://github.com/lettuce-io/lettuce-core/[Lettuce] and https://github.com/xetorthio/jedis/[Jedis] client libraries and the abstractions on top of them provided by https://github.com/spring-projects/spring-data-redis[Spring Data Redis].

There is a `spring-boot-starter-data-redis` "`Starter`" for collecting the dependencies in a convenient way.
By default, it uses https://github.com/lettuce-io/lettuce-core/[Lettuce].
That starter handles both traditional and reactive applications.

TIP: We also provide a `spring-boot-starter-data-redis-reactive` "`Starter`" for consistency with the other stores with reactive support.



[[data.nosql.redis.connecting]]
==== Connecting to Redis
You can inject an auto-configured `RedisConnectionFactory`, `StringRedisTemplate`, or vanilla `RedisTemplate` instance as you would any other Spring Bean.
By default, the instance tries to connect to a Redis server at `localhost:6379`.
The following listing shows an example of such a bean:

include::code:MyBean[]

TIP: You can also register an arbitrary number of beans that implement `LettuceClientConfigurationBuilderCustomizer` for more advanced customizations.
`ClientResources` can also be customized using `ClientResourcesBuilderCustomizer`.
If you use Jedis, `JedisClientConfigurationBuilderCustomizer` is also available.
Alternatively, you can register a bean of type `RedisStandaloneConfiguration`, `RedisSentinelConfiguration`, or `RedisClusterConfiguration` to take full control over the configuration.

If you add your own `@Bean` of any of the auto-configured types, it replaces the default (except in the case of `RedisTemplate`, when the exclusion is based on the bean name, `redisTemplate`, not its type).

By default, a pooled connection factory is auto-configured if `commons-pool2` is on the classpath.



[[data.nosql.mongodb]]
=== MongoDB
https://www.mongodb.com/[MongoDB] is an open-source NoSQL document database that uses a JSON-like schema instead of traditional table-based relational data.
Spring Boot offers several conveniences for working with MongoDB, including the `spring-boot-starter-data-mongodb` and `spring-boot-starter-data-mongodb-reactive` "`Starters`".



[[data.nosql.mongodb.connecting]]
==== Connecting to a MongoDB Database
To access MongoDB databases, you can inject an auto-configured `org.springframework.data.mongodb.MongoDatabaseFactory`.
By default, the instance tries to connect to a MongoDB server at `mongodb://localhost/test`.
The following example shows how to connect to a MongoDB database:

include::code:MyBean[]

If you have defined your own `MongoClient`, it will be used to auto-configure a suitable `MongoDatabaseFactory`.

The auto-configured `MongoClient` is created using a `MongoClientSettings` bean.
If you have defined your own `MongoClientSettings`, it will be used without modification and the `spring.data.mongodb` properties will be ignored.
Otherwise a `MongoClientSettings` will be auto-configured and will have the `spring.data.mongodb` properties applied to it.
In either case, you can declare one or more `MongoClientSettingsBuilderCustomizer` beans to fine-tune the `MongoClientSettings` configuration.
Each will be called in order with the `MongoClientSettings.Builder` that is used to build the `MongoClientSettings`.

You can set the configprop:spring.data.mongodb.uri[] property to change the URL and configure additional settings such as the _replica set_, as shown in the following example:

[source,yaml,indent=0,subs="verbatim",configprops,configblocks]
----
	spring:
	  data:
	    mongodb:
	      uri: "mongodb://user:secret@mongo1.example.com:12345,mongo2.example.com:23456/test"
----

Alternatively, you can specify connection details using discrete properties.
For example, you might declare the following settings in your `application.properties`:

[source,yaml,indent=0,subs="verbatim",configprops,configblocks]
----
	spring:
	  data:
	    mongodb:
	      host: "mongoserver.example.com"
	      port: 27017
	      database: "test"
	      username: "user"
	      password: "secret"
----

TIP: If `spring.data.mongodb.port` is not specified, the default of `27017` is used.
You could delete this line from the example shown earlier.

TIP: If you do not use Spring Data MongoDB, you can inject a `MongoClient` bean instead of using `MongoDatabaseFactory`.
If you want to take complete control of establishing the MongoDB connection, you can also declare your own `MongoDatabaseFactory` or `MongoClient` bean.

NOTE: If you are using the reactive driver, Netty is required for SSL.
The auto-configuration configures this factory automatically if Netty is available and the factory to use has not been customized already.



[[data.nosql.mongodb.template]]
==== MongoTemplate
{spring-data-mongodb}[Spring Data MongoDB] provides a {spring-data-mongodb-api}/core/MongoTemplate.html[`MongoTemplate`] class that is very similar in its design to Spring's `JdbcTemplate`.
As with `JdbcTemplate`, Spring Boot auto-configures a bean for you to inject the template, as follows:

include::code:MyBean[]

See the {spring-data-mongodb-api}/core/MongoOperations.html[`MongoOperations` Javadoc] for complete details.



[[data.nosql.mongodb.repositories]]
==== Spring Data MongoDB Repositories
Spring Data includes repository support for MongoDB.
As with the JPA repositories discussed earlier, the basic principle is that queries are constructed automatically, based on method names.

In fact, both Spring Data JPA and Spring Data MongoDB share the same common infrastructure.
You could take the JPA example from earlier and, assuming that `City` is now a MongoDB data class rather than a JPA `@Entity`, it works in the same way, as shown in the following example:

include::code:CityRepository[]

TIP: You can customize document scanning locations by using the `@EntityScan` annotation.

TIP: For complete details of Spring Data MongoDB, including its rich object mapping technologies, see its {spring-data-mongodb}[reference documentation].



[[data.nosql.mongodb.embedded]]
==== Embedded Mongo
Spring Boot offers auto-configuration for https://github.com/flapdoodle-oss/de.flapdoodle.embed.mongo[Embedded Mongo].
To use it in your Spring Boot application, add a dependency on `de.flapdoodle.embed:de.flapdoodle.embed.mongo` and set the configprop:spring.mongodb.embedded.version[] property to match the version of MongoDB that your application will use in production.

NOTE: The default download configuration allows access to most of the versions listed in {embedded-mongo-code}/src/main/java/de/flapdoodle/embed/mongo/distribution/Version.java[Embedded Mongo's `Version` class] as well as some others.
Configuring an inaccessible version will result in an error when attempting to download the server.
Such an error can be corrected by defining an appropriately configured `DownloadConfigBuilderCustomizer` bean.

The port that Mongo listens on can be configured by setting the configprop:spring.data.mongodb.port[] property.
To use a randomly allocated free port, use a value of 0.
The `MongoClient` created by `MongoAutoConfiguration` is automatically configured to use the randomly allocated port.

NOTE: If you do not configure a custom port, the embedded support uses a random port (rather than 27017) by default.

If you have SLF4J on the classpath, the output produced by Mongo is automatically routed to a logger named `org.springframework.boot.autoconfigure.mongo.embedded.EmbeddedMongo`.

You can declare your own `IMongodConfig` and `IRuntimeConfig` beans to take control of the Mongo instance's configuration and logging routing.
The download configuration can be customized by declaring a `DownloadConfigBuilderCustomizer` bean.


[[data.nosql.neo4j]]
=== Neo4j
https://neo4j.com/[Neo4j] is an open-source NoSQL graph database that uses a rich data model of nodes connected by first class relationships, which is better suited for connected big data than traditional RDBMS approaches.
Spring Boot offers several conveniences for working with Neo4j, including the `spring-boot-starter-data-neo4j` "`Starter`".



[[data.nosql.neo4j.connecting]]
==== Connecting to a Neo4j Database
To access a Neo4j server, you can inject an auto-configured `org.neo4j.driver.Driver`.
By default, the instance tries to connect to a Neo4j server at `localhost:7687` using the Bolt protocol.
The following example shows how to inject a Neo4j `Driver` that gives you access, amongst other things, to a `Session`:

include::code:MyBean[]

You can configure various aspects of the driver using `spring.neo4j.*` properties.
The following example shows how to configure the uri and credentials to use:

[source,yaml,indent=0,subs="verbatim",configprops,configblocks]
----
	spring:
	  neo4j:
	    uri: "bolt://my-server:7687"
	    authentication:
	      username: "neo4j"
	      password: "secret"
----

The auto-configured `Driver` is created using `ConfigBuilder`.
To fine-tune its configuration, declare one or more `ConfigBuilderCustomizer` beans.
Each will be called in order with the `ConfigBuilder` that is used to build the `Driver`.



[[data.nosql.neo4j.repositories]]
==== Spring Data Neo4j Repositories
Spring Data includes repository support for Neo4j.
For complete details of Spring Data Neo4j, see the {spring-data-neo4j-docs}[reference documentation].

Spring Data Neo4j shares the common infrastructure with Spring Data JPA as many other Spring Data modules do.
You could take the JPA example from earlier and define `City` as Spring Data Neo4j `@Node` rather than JPA `@Entity` and the repository abstraction works in the same way, as shown in the following example:

include::code:CityRepository[]

The `spring-boot-starter-data-neo4j` "`Starter`" enables the repository support as well as transaction management.
Spring Boot supports both classic and reactive Neo4j repositories, using the `Neo4jTemplate` or `ReactiveNeo4jTemplate` beans.
When Project Reactor is available on the classpath, the reactive style is also auto-configured.

You can customize the locations to look for repositories and entities by using `@EnableNeo4jRepositories` and `@EntityScan` respectively on a `@Configuration`-bean.

[NOTE]
====
In an application using the reactive style, a `ReactiveTransactionManager` is not auto-configured.
To enable transaction management, the following bean must be defined in your configuration:

include::code:MyNeo4jConfiguration[]
====



[[data.nosql.solr]]
=== Solr
https://lucene.apache.org/solr/[Apache Solr] is a search engine.
Spring Boot offers basic auto-configuration for the Solr 5 client library.



[[data.nosql.solr.connecting]]
==== Connecting to Solr
You can inject an auto-configured `SolrClient` instance as you would any other Spring bean.
By default, the instance tries to connect to a server at `http://localhost:8983/solr`.
The following example shows how to inject a Solr bean:

include::code:MyBean[]

If you add your own `@Bean` of type `SolrClient`, it replaces the default.



[[data.nosql.elasticsearch]]
=== Elasticsearch
https://www.elastic.co/products/elasticsearch[Elasticsearch] is an open source, distributed, RESTful search and analytics engine.
Spring Boot offers basic auto-configuration for Elasticsearch clients.

Spring Boot supports several clients:

* The official Java "Low Level" and "High Level" REST clients
* The `ReactiveElasticsearchClient` provided by Spring Data Elasticsearch

Spring Boot provides a dedicated "`Starter`", `spring-boot-starter-data-elasticsearch`.



[[data.nosql.elasticsearch.connecting-using-rest]]
<<<<<<< HEAD
==== Connecting to Elasticsearch using REST clients
Elasticsearch ships https://www.elastic.co/guide/en/elasticsearch/client/java-rest/current/index.html[two different REST clients] that you can use to query a cluster: the low-level client from the `org.elasticsearch.client:elasticsearch-rest-client` module and the high-level client from the `org.elasticsearch.client:elasticsearch-high-level-client` module.
Additionally, Spring Boot provides support for a reactive client, based on Spring Framework's `WebClient`, from the `org.springframework.data:spring-data-elasticsearch` module.
=======
==== Connecting to Elasticsearch Using REST clients
Elasticsearch ships https://www.elastic.co/guide/en/elasticsearch/client/java-rest/current/index.html[two different REST clients] that you can use to query a cluster: the "Low Level" client and the "High Level" client.
Spring Boot provides support for the "High Level" client, which ships with `org.elasticsearch.client:elasticsearch-rest-high-level-client`.
Additionally, Spring Boot provides support for a reactive client, based on Spring Framework's `WebClient`, that ships with `org.springframework.data:spring-data-elasticsearch`.
>>>>>>> c416c17f
By default, the clients will target `http://localhost:9200`.
You can use `spring.elasticsearch.*` properties to further tune how the clients are configured, as shown in the following example:

[source,yaml,indent=0,subs="verbatim",configprops,configblocks]
----
	spring:
	  elasticsearch:
	    uris: "https://search.example.com:9200"
	    socket-timeout: "10s"
	    username: "user"
	    password: "secret"
----

[[data.nosql.elasticsearch.connecting-using-rest.restclient]]
<<<<<<< HEAD
===== Connecting to Elasticsearch using RestClient
If you have `elasticsearch-rest-client` on the classpath, Spring Boot will auto-configure and register a `RestClient` bean.
If you have `elasticsearch-rest-high-level-client` on the classpath a `RestHighLevelClient` bean will be auto-configured as well.
Following Elasticsearch's deprecation of `RestHighLevelClient`, its auto-configuration is deprecated and will be removed in a future release.
In addition to the properties described previously, to fine-tune the `RestClient` and `RestHighLevelClient`, you can register an arbitrary number of beans that implement `RestClientBuilderCustomizer` for more advanced customizations.
To take full control over the clients' configuration, define a `RestClientBuilder` bean.
=======
===== Connecting to Elasticsearch Using RestHighLevelClient
If you have `elasticsearch-rest-high-level-client` on the classpath, Spring Boot will auto-configure and register a `RestHighLevelClient` bean.
In addition to the properties described previously, to fine-tune the `RestHighLevelClient`, you can register an arbitrary number of beans that implement `RestClientBuilderCustomizer` for more advanced customizations.
To take full control over its registration, define a `RestClientBuilder` bean.
>>>>>>> c416c17f



Additionally, if `elasticsearch-rest-client-sniffer` is on the classpath, a `Sniffer` is auto-configured to automatically discover nodes from a running Elasticsearch cluster and set them on the `RestClient` bean.
You can further tune how `Sniffer` is configured, as shown in the following example:

[source,yaml,indent=0,subs="verbatim",configprops,configblocks]
----
	spring:
	  elasticsearch:
	    restclient:
	      sniffer:
	        interval: "10m"
	        delay-after-failure: "30s"
----



[[data.nosql.elasticsearch.connecting-using-rest.webclient]]
===== Connecting to Elasticsearch Using ReactiveElasticsearchClient
{spring-data-elasticsearch}[Spring Data Elasticsearch] ships `ReactiveElasticsearchClient` for querying Elasticsearch instances in a reactive fashion.
It is built on top of WebFlux's `WebClient`, so both `spring-boot-starter-elasticsearch` and `spring-boot-starter-webflux` dependencies are useful to enable this support.

By default, Spring Boot will auto-configure and register a `ReactiveElasticsearchClient`.
In addition to the properties described previously, the `spring.elasticsearch.webclient.*` properties can be used to configure reactive-specific settings, as shown in the following example:

[source,yaml,indent=0,subs="verbatim",configprops,configblocks]
----
	spring:
	  elasticsearch:
	    webclient:
	      max-in-memory-size: "1MB"
----

If the `spring.elasticsearch.*` and `spring.elasticsearch.webclient.*` configuration properties are not enough and you'd like to fully control the client configuration, you can register a custom `ClientConfiguration` bean.



[[data.nosql.elasticsearch.connecting-using-spring-data]]
==== Connecting to Elasticsearch by Using Spring Data
To connect to Elasticsearch, a `RestHighLevelClient` bean must be defined,
auto-configured by Spring Boot or manually provided by the application (see previous sections).
With this configuration in place, an
`ElasticsearchRestTemplate` can be injected like any other Spring bean,
as shown in the following example:

include::code:MyBean[]

In the presence of `spring-data-elasticsearch` and the required dependencies for using a `WebClient` (typically `spring-boot-starter-webflux`), Spring Boot can also auto-configure a <<features#data.nosql.elasticsearch.connecting-using-rest.webclient,ReactiveElasticsearchClient>> and a `ReactiveElasticsearchTemplate` as beans.
They are the reactive equivalent of the other REST clients.



[[data.nosql.elasticsearch.repositories]]
==== Spring Data Elasticsearch Repositories
Spring Data includes repository support for Elasticsearch.
As with the JPA repositories discussed earlier, the basic principle is that queries are constructed for you automatically based on method names.

In fact, both Spring Data JPA and Spring Data Elasticsearch share the same common infrastructure.
You could take the JPA example from earlier and, assuming that `City` is now an Elasticsearch `@Document` class rather than a JPA `@Entity`, it works in the same way.

TIP: For complete details of Spring Data Elasticsearch, see the {spring-data-elasticsearch-docs}[reference documentation].

Spring Boot supports both classic and reactive Elasticsearch repositories, using the `ElasticsearchRestTemplate` or `ReactiveElasticsearchTemplate` beans.
Most likely those beans are auto-configured by Spring Boot given the required dependencies are present.

If you wish to use your own template for backing the Elasticsearch repositories, you can add your own `ElasticsearchRestTemplate` or `ElasticsearchOperations` `@Bean`, as long as it is named `"elasticsearchTemplate"`.
Same applies to `ReactiveElasticsearchTemplate` and `ReactiveElasticsearchOperations`, with the bean name `"reactiveElasticsearchTemplate"`.

You can choose to disable the repositories support with the following property:

[source,yaml,indent=0,subs="verbatim",configprops,configblocks]
----
    spring:
      data:
        elasticsearch:
          repositories:
            enabled: false
----



[[data.nosql.cassandra]]
=== Cassandra
https://cassandra.apache.org/[Cassandra] is an open source, distributed database management system designed to handle large amounts of data across many commodity servers.
Spring Boot offers auto-configuration for Cassandra and the abstractions on top of it provided by https://github.com/spring-projects/spring-data-cassandra[Spring Data Cassandra].
There is a `spring-boot-starter-data-cassandra` "`Starter`" for collecting the dependencies in a convenient way.



[[data.nosql.cassandra.connecting]]
==== Connecting to Cassandra
You can inject an auto-configured `CassandraTemplate` or a Cassandra `CqlSession` instance as you would with any other Spring Bean.
The `spring.data.cassandra.*` properties can be used to customize the connection.
Generally, you provide `keyspace-name` and `contact-points` as well the local datacenter name, as shown in the following example:

[source,yaml,indent=0,subs="verbatim",configprops,configblocks]
----
	spring:
	  data:
	    cassandra:
	      keyspace-name: "mykeyspace"
	      contact-points: "cassandrahost1:9042,cassandrahost2:9042"
	      local-datacenter: "datacenter1"
----

If the port is the same for all your contact points you can use a shortcut and only specify the host names, as shown in the following example:

[source,yaml,indent=0,subs="verbatim",configprops,configblocks]
----
	spring:
	  data:
	    cassandra:
	      keyspace-name: "mykeyspace"
	      contact-points: "cassandrahost1,cassandrahost2"
	      local-datacenter: "datacenter1"
----

TIP: Those two examples are identical as the port default to `9042`.
If you need to configure the port, use `spring.data.cassandra.port`.

[NOTE]
====
The Cassandra driver has its own configuration infrastructure that loads an `application.conf` at the root of the classpath.

Spring Boot does not look for such a file by default but can load one using `spring.data.cassandra.config`.
If a property is both present in `+spring.data.cassandra.*+` and the configuration file, the value in `+spring.data.cassandra.*+` takes precedence.

For more advanced driver customizations, you can register an arbitrary number of beans that implement `DriverConfigLoaderBuilderCustomizer`.
The `CqlSession` can be customized with a bean of type `CqlSessionBuilderCustomizer`.
====

NOTE: If you use `CqlSessionBuilder` to create multiple `CqlSession` beans, keep in mind the builder is mutable so make sure to inject a fresh copy for each session.

The following code listing shows how to inject a Cassandra bean:

include::code:MyBean[]

If you add your own `@Bean` of type `CassandraTemplate`, it replaces the default.



[[data.nosql.cassandra.repositories]]
==== Spring Data Cassandra Repositories
Spring Data includes basic repository support for Cassandra.
Currently, this is more limited than the JPA repositories discussed earlier and needs to annotate finder methods with `@Query`.

TIP: For complete details of Spring Data Cassandra, see the https://docs.spring.io/spring-data/cassandra/docs/[reference documentation].



[[data.nosql.couchbase]]
=== Couchbase
https://www.couchbase.com/[Couchbase] is an open-source, distributed, multi-model NoSQL document-oriented database that is optimized for interactive applications.
Spring Boot offers auto-configuration for Couchbase and the abstractions on top of it provided by https://github.com/spring-projects/spring-data-couchbase[Spring Data Couchbase].
There are `spring-boot-starter-data-couchbase` and `spring-boot-starter-data-couchbase-reactive` "`Starters`" for collecting the dependencies in a convenient way.



[[data.nosql.couchbase.connecting]]
==== Connecting to Couchbase
You can get a `Cluster` by adding the Couchbase SDK and some configuration.
The `spring.couchbase.*` properties can be used to customize the connection.
Generally, you provide the https://github.com/couchbaselabs/sdk-rfcs/blob/master/rfc/0011-connection-string.md[connection string], username, and password, as shown in the following example:

[source,yaml,indent=0,subs="verbatim",configprops,configblocks]
----
	spring:
	  couchbase:
	    connection-string: "couchbase://192.168.1.123"
	    username: "user"
	    password: "secret"
----

It is also possible to customize some of the `ClusterEnvironment` settings.
For instance, the following configuration changes the timeout to use to open a new `Bucket` and enables SSL support:

[source,yaml,indent=0,subs="verbatim",configprops,configblocks]
----
	spring:
	  couchbase:
	    env:
	      timeouts:
	        connect: "3s"
	      ssl:
	        key-store: "/location/of/keystore.jks"
	        key-store-password: "secret"
----

TIP: Check the `spring.couchbase.env.*` properties for more details.
To take more control, one or more `ClusterEnvironmentBuilderCustomizer` beans can be used.



[[data.nosql.couchbase.repositories]]
==== Spring Data Couchbase Repositories
Spring Data includes repository support for Couchbase.
For complete details of Spring Data Couchbase, see the {spring-data-couchbase-docs}[reference documentation].

You can inject an auto-configured `CouchbaseTemplate` instance as you would with any other Spring Bean, provided a `CouchbaseClientFactory` bean is available.
This happens when a `Cluster` is available, as described above, and a bucket name has been specified:

[source,yaml,indent=0,subs="verbatim",configprops,configblocks]
----
	spring:
	  data:
	    couchbase:
	      bucket-name: "my-bucket"
----

The following examples shows how to inject a `CouchbaseTemplate` bean:

include::code:MyBean[]

There are a few beans that you can define in your own configuration to override those provided by the auto-configuration:

* A `CouchbaseMappingContext` `@Bean` with a name of `couchbaseMappingContext`.
* A `CustomConversions` `@Bean` with a name of `couchbaseCustomConversions`.
* A `CouchbaseTemplate` `@Bean` with a name of `couchbaseTemplate`.

To avoid hard-coding those names in your own config, you can reuse `BeanNames` provided by Spring Data Couchbase.
For instance, you can customize the converters to use, as follows:

include::code:MyCouchbaseConfiguration[]



[[data.nosql.ldap]]
=== LDAP
https://en.wikipedia.org/wiki/Lightweight_Directory_Access_Protocol[LDAP] (Lightweight Directory Access Protocol) is an open, vendor-neutral, industry standard application protocol for accessing and maintaining distributed directory information services over an IP network.
Spring Boot offers auto-configuration for any compliant LDAP server as well as support for the embedded in-memory LDAP server from https://ldap.com/unboundid-ldap-sdk-for-java/[UnboundID].

LDAP abstractions are provided by https://github.com/spring-projects/spring-data-ldap[Spring Data LDAP].
There is a `spring-boot-starter-data-ldap` "`Starter`" for collecting the dependencies in a convenient way.



[[data.nosql.ldap.connecting]]
==== Connecting to an LDAP Server
To connect to an LDAP server, make sure you declare a dependency on the `spring-boot-starter-data-ldap` "`Starter`" or `spring-ldap-core` and then declare the URLs of your server in your application.properties, as shown in the following example:

[source,yaml,indent=0,subs="verbatim",configprops,configblocks]
----
	spring:
	  ldap:
	    urls: "ldap://myserver:1235"
	    username: "admin"
	    password: "secret"
----

If you need to customize connection settings, you can use the `spring.ldap.base` and `spring.ldap.base-environment` properties.

An `LdapContextSource` is auto-configured based on these settings.
If a `DirContextAuthenticationStrategy` bean is available, it is associated to the auto-configured `LdapContextSource`.
If you need to customize it, for instance to use a `PooledContextSource`, you can still inject the auto-configured `LdapContextSource`.
Make sure to flag your customized `ContextSource` as `@Primary` so that the auto-configured `LdapTemplate` uses it.



[[data.nosql.ldap.repositories]]
==== Spring Data LDAP Repositories
Spring Data includes repository support for LDAP.
For complete details of Spring Data LDAP, see the https://docs.spring.io/spring-data/ldap/docs/1.0.x/reference/html/[reference documentation].

You can also inject an auto-configured `LdapTemplate` instance as you would with any other Spring Bean, as shown in the following example:


include::code:MyBean[]



[[data.nosql.ldap.embedded]]
==== Embedded In-memory LDAP Server
For testing purposes, Spring Boot supports auto-configuration of an in-memory LDAP server from https://ldap.com/unboundid-ldap-sdk-for-java/[UnboundID].
To configure the server, add a dependency to `com.unboundid:unboundid-ldapsdk` and declare a configprop:spring.ldap.embedded.base-dn[] property, as follows:

[source,yaml,indent=0,subs="verbatim",configprops,configblocks]
----
	spring:
	  ldap:
	    embedded:
	      base-dn: "dc=spring,dc=io"
----

[NOTE]
====
It is possible to define multiple base-dn values, however, since distinguished names usually contain commas, they must be defined using the correct notation.

In yaml files, you can use the yaml list notation. In properties files, you must include the index as part of the property name:

[source,yaml,indent=0,subs="verbatim",configprops,configblocks]
----
	spring.ldap.embedded.base-dn:
	  - "dc=spring,dc=io"
	  - "dc=pivotal,dc=io"
----
====

By default, the server starts on a random port and triggers the regular LDAP support.
There is no need to specify a configprop:spring.ldap.urls[] property.

If there is a `schema.ldif` file on your classpath, it is used to initialize the server.
If you want to load the initialization script from a different resource, you can also use the configprop:spring.ldap.embedded.ldif[] property.

By default, a standard schema is used to validate `LDIF` files.
You can turn off validation altogether by setting the configprop:spring.ldap.embedded.validation.enabled[] property.
If you have custom attributes, you can use configprop:spring.ldap.embedded.validation.schema[] to define your custom attribute types or object classes.



[[data.nosql.influxdb]]
=== InfluxDB
https://www.influxdata.com/[InfluxDB] is an open-source time series database optimized for fast, high-availability storage and retrieval of time series data in fields such as operations monitoring, application metrics, Internet-of-Things sensor data, and real-time analytics.



[[data.nosql.influxdb.connecting]]
==== Connecting to InfluxDB
Spring Boot auto-configures an `InfluxDB` instance, provided the `influxdb-java` client is on the classpath and the URL of the database is set, as shown in the following example:

[source,yaml,indent=0,subs="verbatim",configprops,configblocks]
----
	spring:
	  influx:
	    url: "https://172.0.0.1:8086"
----

If the connection to InfluxDB requires a user and password, you can set the `spring.influx.user` and `spring.influx.password` properties accordingly.

InfluxDB relies on OkHttp.
If you need to tune the http client `InfluxDB` uses behind the scenes, you can register an `InfluxDbOkHttpClientBuilderProvider` bean.

If you need more control over the configuration, consider registering an `InfluxDbCustomizer` bean.<|MERGE_RESOLUTION|>--- conflicted
+++ resolved
@@ -251,16 +251,9 @@
 
 
 [[data.nosql.elasticsearch.connecting-using-rest]]
-<<<<<<< HEAD
-==== Connecting to Elasticsearch using REST clients
+==== Connecting to Elasticsearch Using REST clients
 Elasticsearch ships https://www.elastic.co/guide/en/elasticsearch/client/java-rest/current/index.html[two different REST clients] that you can use to query a cluster: the low-level client from the `org.elasticsearch.client:elasticsearch-rest-client` module and the high-level client from the `org.elasticsearch.client:elasticsearch-high-level-client` module.
 Additionally, Spring Boot provides support for a reactive client, based on Spring Framework's `WebClient`, from the `org.springframework.data:spring-data-elasticsearch` module.
-=======
-==== Connecting to Elasticsearch Using REST clients
-Elasticsearch ships https://www.elastic.co/guide/en/elasticsearch/client/java-rest/current/index.html[two different REST clients] that you can use to query a cluster: the "Low Level" client and the "High Level" client.
-Spring Boot provides support for the "High Level" client, which ships with `org.elasticsearch.client:elasticsearch-rest-high-level-client`.
-Additionally, Spring Boot provides support for a reactive client, based on Spring Framework's `WebClient`, that ships with `org.springframework.data:spring-data-elasticsearch`.
->>>>>>> c416c17f
 By default, the clients will target `http://localhost:9200`.
 You can use `spring.elasticsearch.*` properties to further tune how the clients are configured, as shown in the following example:
 
@@ -275,19 +268,12 @@
 ----
 
 [[data.nosql.elasticsearch.connecting-using-rest.restclient]]
-<<<<<<< HEAD
-===== Connecting to Elasticsearch using RestClient
+===== Connecting to Elasticsearch Using RestClient
 If you have `elasticsearch-rest-client` on the classpath, Spring Boot will auto-configure and register a `RestClient` bean.
 If you have `elasticsearch-rest-high-level-client` on the classpath a `RestHighLevelClient` bean will be auto-configured as well.
 Following Elasticsearch's deprecation of `RestHighLevelClient`, its auto-configuration is deprecated and will be removed in a future release.
 In addition to the properties described previously, to fine-tune the `RestClient` and `RestHighLevelClient`, you can register an arbitrary number of beans that implement `RestClientBuilderCustomizer` for more advanced customizations.
 To take full control over the clients' configuration, define a `RestClientBuilder` bean.
-=======
-===== Connecting to Elasticsearch Using RestHighLevelClient
-If you have `elasticsearch-rest-high-level-client` on the classpath, Spring Boot will auto-configure and register a `RestHighLevelClient` bean.
-In addition to the properties described previously, to fine-tune the `RestHighLevelClient`, you can register an arbitrary number of beans that implement `RestClientBuilderCustomizer` for more advanced customizations.
-To take full control over its registration, define a `RestClientBuilder` bean.
->>>>>>> c416c17f
 
 
 

[[boot-features]]
= Spring Boot Features
include::attributes.adoc[]

This section dives into the details of Spring Boot.
Here you can learn about the key features that you may want to use and customize.
If you have not already done so, you might want to read the "<<getting-started.adoc#getting-started>>" and "<<using-spring-boot.adoc#using-boot>>" sections, so that you have a good grounding of the basics.



[[boot-features-spring-application]]
== SpringApplication
The `SpringApplication` class provides a convenient way to bootstrap a Spring application that is started from a `main()` method.
In many situations, you can delegate to the static `SpringApplication.run` method, as shown in the following example:

[source,java,indent=0]
----
	public static void main(String[] args) {
		SpringApplication.run(MySpringConfiguration.class, args);
	}
----

When your application starts, you should see something similar to the following output:

[indent=0,subs="attributes"]
----
  .   ____          _            __ _ _
 /\\ / ___'_ __ _ _(_)_ __  __ _ \ \ \ \
( ( )\___ | '_ | '_| | '_ \/ _` | \ \ \ \
 \\/  ___)| |_)| | | | | || (_| |  ) ) ) )
  '  |____| .__|_| |_|_| |_\__, | / / / /
 =========|_|==============|___/=/_/_/_/
 :: Spring Boot ::   v{spring-boot-version}

2019-04-31 13:09:54.117  INFO 56603 --- [           main] o.s.b.s.app.SampleApplication            : Starting SampleApplication v0.1.0 on mycomputer with PID 56603 (/apps/myapp.jar started by pwebb)
2019-04-31 13:09:54.166  INFO 56603 --- [           main] ationConfigServletWebServerApplicationContext : Refreshing org.springframework.boot.web.servlet.context.AnnotationConfigServletWebServerApplicationContext@6e5a8246: startup date [Wed Jul 31 00:08:16 PDT 2013]; root of context hierarchy
2019-04-01 13:09:56.912  INFO 41370 --- [           main] .t.TomcatServletWebServerFactory : Server initialized with port: 8080
2019-04-01 13:09:57.501  INFO 41370 --- [           main] o.s.b.s.app.SampleApplication            : Started SampleApplication in 2.992 seconds (JVM running for 3.658)
----

By default, `INFO` logging messages are shown, including some relevant startup details, such as the user that launched the application.
If you need a log level other than `INFO`, you can set it, as described in <<boot-features-custom-log-levels>>.
The application version is determined using the implementation version from the main application class's package.
Startup information logging can be turned off by setting `spring.main.log-startup-info` to `false`.
This will also turn off logging of the application's active profiles.

TIP: To add additional logging during startup, you can override `logStartupInfo(boolean)` in a subclass of `SpringApplication`.


[[boot-features-startup-failure]]
=== Startup Failure
If your application fails to start, registered `FailureAnalyzers` get a chance to provide a dedicated error message and a concrete action to fix the problem.
For instance, if you start a web application on port `8080` and that port is already in use, you should see something similar to the following message:

[indent=0]
----
	***************************
	APPLICATION FAILED TO START
	***************************

	Description:

	Embedded servlet container failed to start. Port 8080 was already in use.

	Action:

	Identify and stop the process that's listening on port 8080 or configure this application to listen on another port.
----

NOTE: Spring Boot provides numerous `FailureAnalyzer` implementations, and you can <<howto.adoc#howto-failure-analyzer,add your own>>.

If no failure analyzers are able to handle the exception, you can still display the full conditions report to better understand what went wrong.
To do so, you need to <<boot-features-external-config,enable the `debug` property>> or <<boot-features-custom-log-levels,enable `DEBUG` logging>> for `org.springframework.boot.autoconfigure.logging.ConditionEvaluationReportLoggingListener`.

For instance, if you are running your application by using `java -jar`, you can enable the `debug` property as follows:

[indent=0,subs="attributes"]
----
	$ java -jar myproject-0.0.1-SNAPSHOT.jar --debug
----



[[boot-features-lazy-initialization]]
=== Lazy Initialization
`SpringApplication` allows an application to be initialized lazily.
When lazy initialization is enabled, beans are created as they are needed rather than during application startup.
As a result, enabling lazy initialization can reduce the time that it takes your application to start.
In a web application, enabling lazy initialization will result in many web-related beans not being initialized until an HTTP request is received.

A downside of lazy initialization is that it can delay the discovery of a problem with the application.
If a misconfigured bean is initialized lazily, a failure will no longer occur during startup and the problem will only become apparent when the bean is initialized.
Care must also be taken to ensure that the JVM has sufficient memory to accommodate all of the application's beans and not just those that are initialized during startup.
For these reasons, lazy initialization is not enabled by default and it is recommended that fine-tuning of the JVM's heap size is done before enabling lazy initialization.

Lazy initialization can be enabled programmatically using the `lazyInitialization` method on `SpringApplicationBuilder` or the `setLazyInitialization` method on `SpringApplication`.
Alternatively, it can be enabled using the configprop:spring.main.lazy-initialization[] property as shown in the following example:

[source,properties,indent=0,configprops]
----
	spring.main.lazy-initialization=true
----

TIP: If you want to disable lazy initialization for certain beans while using lazy initialization for the rest of the application, you can explicitly set their lazy attribute to false using the `@Lazy(false)` annotation.



[[boot-features-banner]]
=== Customizing the Banner
The banner that is printed on start up can be changed by adding a `banner.txt` file to your classpath or by setting the configprop:spring.banner.location[] property to the location of such a file.
If the file has an encoding other than UTF-8, you can set `spring.banner.charset`.
In addition to a text file, you can also add a `banner.gif`, `banner.jpg`, or `banner.png` image file to your classpath or set the configprop:spring.banner.image.location[] property.
Images are converted into an ASCII art representation and printed above any text banner.

Inside your `banner.txt` file, you can use any of the following placeholders:

.Banner variables
|===
| Variable | Description

| `${application.version}`
| The version number of your application, as declared in `MANIFEST.MF`.
  For example, `Implementation-Version: 1.0` is printed as `1.0`.

| `${application.formatted-version}`
| The version number of your application, as declared in `MANIFEST.MF` and formatted for display (surrounded with brackets and prefixed with `v`).
  For example `(v1.0)`.

| `${spring-boot.version}`
| The Spring Boot version that you are using.
  For example `{spring-boot-version}`.

| `${spring-boot.formatted-version}`
| The Spring Boot version that you are using, formatted for display (surrounded with brackets and prefixed with `v`).
  For example `(v{spring-boot-version})`.

| `${Ansi.NAME}` (or `${AnsiColor.NAME}`, `${AnsiBackground.NAME}`, `${AnsiStyle.NAME}`)
| Where `NAME` is the name of an ANSI escape code.
  See {spring-boot-module-code}/ansi/AnsiPropertySource.java[`AnsiPropertySource`] for details.

| `${application.title}`
| The title of your application, as declared in `MANIFEST.MF`.
  For example `Implementation-Title: MyApp` is printed as `MyApp`.
|===

TIP: The `SpringApplication.setBanner(...)` method can be used if you want to generate a banner programmatically.
Use the `org.springframework.boot.Banner` interface and implement your own `printBanner()` method.

You can also use the configprop:spring.main.banner-mode[] property to determine if the banner has to be printed on `System.out` (`console`), sent to the configured logger (`log`), or not produced at all (`off`).

The printed banner is registered as a singleton bean under the following name: `springBootBanner`.



[[boot-features-customizing-spring-application]]
=== Customizing SpringApplication
If the `SpringApplication` defaults are not to your taste, you can instead create a local instance and customize it.
For example, to turn off the banner, you could write:

[source,java,indent=0]
----
	public static void main(String[] args) {
		SpringApplication app = new SpringApplication(MySpringConfiguration.class);
		app.setBannerMode(Banner.Mode.OFF);
		app.run(args);
	}
----

NOTE: The constructor arguments passed to `SpringApplication` are configuration sources for Spring beans.
In most cases, these are references to `@Configuration` classes, but they could also be references to XML configuration or to packages that should be scanned.

It is also possible to configure the `SpringApplication` by using an `application.properties` file.
See _<<boot-features-external-config>>_ for details.

For a complete list of the configuration options, see the {spring-boot-module-api}/SpringApplication.html[`SpringApplication` Javadoc].



[[boot-features-fluent-builder-api]]
=== Fluent Builder API
If you need to build an `ApplicationContext` hierarchy (multiple contexts with a parent/child relationship) or if you prefer using a "`fluent`" builder API, you can use the `SpringApplicationBuilder`.

The `SpringApplicationBuilder` lets you chain together multiple method calls and includes `parent` and `child` methods that let you create a hierarchy, as shown in the following example:

[source,java,indent=0]
----
include::{code-examples}/builder/SpringApplicationBuilderExample.java[tag=hierarchy]
----

NOTE: There are some restrictions when creating an `ApplicationContext` hierarchy.
For example, Web components *must* be contained within the child context, and the same `Environment` is used for both parent and child contexts.
See the {spring-boot-module-api}/builder/SpringApplicationBuilder.html[`SpringApplicationBuilder` Javadoc] for full details.



[[boot-features-application-availability]]
=== Application Availability
When deployed on platforms, applications can provide information about their availability to the platform using infrastructure such as https://kubernetes.io/docs/tasks/configure-pod-container/configure-liveness-readiness-startup-probes/[Kubernetes Probes].
Spring Boot includes out-of-the box support for the commonly used "`liveness`" and "`readiness`" availability states.
If you are using Spring Boot's "`actuator`" support then these states are exposed as health endpoint groups.

In addition, you can also obtain availability states by injecting the `ApplicationAvailability` interface into your own beans.



[[boot-features-application-availability-liveness-state]]
==== Liveness State
The "`Liveness`" state of an application tells whether its internal state allows it to work correctly, or recover by itself if it's currently failing.
A broken "`Liveness`" state means that the application is in a state that it cannot recover from, and the infrastructure should restart the application.

NOTE: In general, the "Liveness" state should not be based on external checks, such as <<production-ready-features.adoc#production-ready-health, Health checks>>.
If it did, a failing external system (a database, a Web API, an external cache) would trigger massive restarts and cascading failures across the platform.

The internal state of Spring Boot applications is mostly represented by the Spring `ApplicationContext`.
If the application context has started successfully, Spring Boot assumes that the application is in a valid state.
An application is considered live as soon as the context has been refreshed, see <<boot-features-application-events-and-listeners, Spring Boot application lifecycle and related Application Events>>.



[[boot-features-application-availability-readiness-state]]
==== Readiness State
The "`Readiness`" state of an application tells whether the application is ready to handle traffic.
A failing "`Readiness`" state tells the platform that it should not route traffic to the application for now.
This typically happens during startup, while `CommandLineRunner` and `ApplicationRunner` components are being processed, or at any time if the application decides that it's too busy for additional traffic.

An application is considered ready as soon as application and command-line runners have been called, see <<boot-features-application-events-and-listeners, Spring Boot application lifecycle and related Application Events>>.

TIP: Tasks expected to run during startup should be executed by `CommandLineRunner` and `ApplicationRunner` components instead of using Spring component lifecycle callbacks such as `@PostConstruct`.



[[boot-features-application-availability-managing]]
==== Managing the Application Availability State
Application components can retrieve the current availability state at any time, by injecting the `ApplicationAvailability` interface and calling methods on it.
More often, applications will want to listen to state updates or update the state of the application.

For example, we can export the "Readiness" state of the application to a file so that a Kubernetes "exec Probe" can look at this file:

[source,java,indent=0]
----
    @Component
	public class ReadinessStateExporter {

		@EventListener
	    public void onStateChange(AvailabilityChangeEvent<ReadinessState> event) {
			switch (event.getState()) {
		    case ACCEPTING_TRAFFIC:
			    // create file /tmp/healthy
			break;
		    case REFUSING_TRAFFIC:
		    	// remove file /tmp/healthy
			break;
		    }
	    }

	}
----

We can also update the state of the application, when the application breaks and cannot recover:

[source,java,indent=0]
----
    @Component
	public class LocalCacheVerifier {

	    private final ApplicationEventPublisher eventPublisher;

	    public LocalCacheVerifier(ApplicationEventPublisher eventPublisher) {
            this.eventPublisher = eventPublisher;
	    }

	    public void checkLocalCache() {
	    	try {
	    		//...
	    	}
	    	catch (CacheCompletelyBrokenException ex) {
	    		AvailabilityChangeEvent.publish(this.eventPublisher, ex, LivenessState.BROKEN);
	    	}
	    }

	}
----

Spring Boot provides <<production-ready-features.adoc#production-ready-kubernetes-probes,Kubernetes HTTP probes for "Liveness" and "Readiness" with Actuator Health Endpoints>>.
You can get more guidance about <<deployment.adoc#cloud-deployment-kubernetes,deploying Spring Boot applications on Kubernetes in the dedicated section>>.



[[boot-features-application-events-and-listeners]]
=== Application Events and Listeners
In addition to the usual Spring Framework events, such as {spring-framework-api}/context/event/ContextRefreshedEvent.html[`ContextRefreshedEvent`], a `SpringApplication` sends some additional application events.

[NOTE]
====
Some events are actually triggered before the `ApplicationContext` is created, so you cannot register a listener on those as a `@Bean`.
You can register them with the `SpringApplication.addListeners(...)` method or the `SpringApplicationBuilder.listeners(...)` method.

If you want those listeners to be registered automatically, regardless of the way the application is created, you can add a `META-INF/spring.factories` file to your project and reference your listener(s) by using the `org.springframework.context.ApplicationListener` key, as shown in the following example:

[indent=0]
----
	org.springframework.context.ApplicationListener=com.example.project.MyListener
----

====

Application events are sent in the following order, as your application runs:

. An `ApplicationStartingEvent` is sent at the start of a run but before any processing, except for the registration of listeners and initializers.
. An `ApplicationEnvironmentPreparedEvent` is sent when the `Environment` to be used in the context is known but before the context is created.
. An `ApplicationContextInitializedEvent` is sent when the `ApplicationContext` is prepared and ApplicationContextInitializers have been called but before any bean definitions are loaded.
. An `ApplicationPreparedEvent` is sent just before the refresh is started but after bean definitions have been loaded.
. An `ApplicationStartedEvent` is sent after the context has been refreshed but before any application and command-line runners have been called.
. An `AvailabilityChangeEvent` is sent right after with `LivenessState.CORRECT` to indicate that the application is considered as live.
. An `ApplicationReadyEvent` is sent after any application and command-line runners have been called.
. An `AvailabilityChangeEvent` is sent right after with `ReadinessState.ACCEPTING_TRAFFIC` to indicate that the application is ready to service requests.
. An `ApplicationFailedEvent` is sent if there is an exception on startup.

The above list only includes ``SpringApplicationEvent``s that are tied to a `SpringApplication`.
In addition to these, the following events are also published after `ApplicationPreparedEvent` and before `ApplicationStartedEvent`:

- A `WebServerInitializedEvent` is sent after the `WebServer` is ready.
  `ServletWebServerInitializedEvent` and `ReactiveWebServerInitializedEvent` are the servlet and reactive variants respectively.
- A `ContextRefreshedEvent` is sent when an `ApplicationContext` is refreshed.

TIP: You often need not use application events, but it can be handy to know that they exist.
Internally, Spring Boot uses events to handle a variety of tasks.

Application events are sent by using Spring Framework's event publishing mechanism.
Part of this mechanism ensures that an event published to the listeners in a child context is also published to the listeners in any ancestor contexts.
As a result of this, if your application uses a hierarchy of `SpringApplication` instances, a listener may receive multiple instances of the same type of application event.

To allow your listener to distinguish between an event for its context and an event for a descendant context, it should request that its application context is injected and then compare the injected context with the context of the event.
The context can be injected by implementing `ApplicationContextAware` or, if the listener is a bean, by using `@Autowired`.



[[boot-features-web-environment]]
=== Web Environment
A `SpringApplication` attempts to create the right type of `ApplicationContext` on your behalf.
The algorithm used to determine a `WebApplicationType` is the following:

* If Spring MVC is present, an `AnnotationConfigServletWebServerApplicationContext` is used
* If Spring MVC is not present and Spring WebFlux is present, an `AnnotationConfigReactiveWebServerApplicationContext` is used
* Otherwise, `AnnotationConfigApplicationContext` is used

This means that if you are using Spring MVC and the new `WebClient` from Spring WebFlux in the same application, Spring MVC will be used by default.
You can override that easily by calling `setWebApplicationType(WebApplicationType)`.

It is also possible to take complete control of the `ApplicationContext` type that is used by calling `setApplicationContextClass(...)`.

TIP: It is often desirable to call `setWebApplicationType(WebApplicationType.NONE)` when using `SpringApplication` within a JUnit test.



[[boot-features-application-arguments]]
=== Accessing Application Arguments
If you need to access the application arguments that were passed to `SpringApplication.run(...)`, you can inject a `org.springframework.boot.ApplicationArguments` bean.
The `ApplicationArguments` interface provides access to both the raw `String[]` arguments as well as parsed `option` and `non-option` arguments, as shown in the following example:

[source,java,indent=0]
----
	import org.springframework.boot.*;
	import org.springframework.beans.factory.annotation.*;
	import org.springframework.stereotype.*;

	@Component
	public class MyBean {

		@Autowired
		public MyBean(ApplicationArguments args) {
			boolean debug = args.containsOption("debug");
			List<String> files = args.getNonOptionArgs();
			// if run with "--debug logfile.txt" debug=true, files=["logfile.txt"]
		}

	}
----

TIP: Spring Boot also registers a `CommandLinePropertySource` with the Spring `Environment`.
This lets you also inject single application arguments by using the `@Value` annotation.



[[boot-features-command-line-runner]]
=== Using the ApplicationRunner or CommandLineRunner
If you need to run some specific code once the `SpringApplication` has started, you can implement the `ApplicationRunner` or `CommandLineRunner` interfaces.
Both interfaces work in the same way and offer a single `run` method, which is called just before `SpringApplication.run(...)` completes.

The `CommandLineRunner` interfaces provides access to application arguments as a string array, whereas the `ApplicationRunner` uses the `ApplicationArguments` interface discussed earlier.
The following example shows a `CommandLineRunner` with a `run` method:

[source,java,indent=0]
----
	import org.springframework.boot.*;
	import org.springframework.stereotype.*;

	@Component
	public class MyBean implements CommandLineRunner {

		public void run(String... args) {
			// Do something...
		}

	}
----

If several `CommandLineRunner` or `ApplicationRunner` beans are defined that must be called in a specific order, you can additionally implement the `org.springframework.core.Ordered` interface or use the `org.springframework.core.annotation.Order` annotation.



[[boot-features-application-exit]]
=== Application Exit
Each `SpringApplication` registers a shutdown hook with the JVM to ensure that the `ApplicationContext` closes gracefully on exit.
All the standard Spring lifecycle callbacks (such as the `DisposableBean` interface or the `@PreDestroy` annotation) can be used.

In addition, beans may implement the `org.springframework.boot.ExitCodeGenerator` interface if they wish to return a specific exit code when `SpringApplication.exit()` is called.
This exit code can then be passed to `System.exit()` to return it as a status code, as shown in the following example:

[source,java,indent=0]
----
include::{code-examples}/ExitCodeApplication.java[tag=example]
----

Also, the `ExitCodeGenerator` interface may be implemented by exceptions.
When such an exception is encountered, Spring Boot returns the exit code provided by the implemented `getExitCode()` method.



[[boot-features-application-admin]]
=== Admin Features
It is possible to enable admin-related features for the application by specifying the configprop:spring.application.admin.enabled[] property.
This exposes the {spring-boot-module-code}/admin/SpringApplicationAdminMXBean.java[`SpringApplicationAdminMXBean`] on the platform `MBeanServer`.
You could use this feature to administer your Spring Boot application remotely.
This feature could also be useful for any service wrapper implementation.

TIP: If you want to know on which HTTP port the application is running, get the property with a key of `local.server.port`.



[[boot-features-external-config]]
== Externalized Configuration
Spring Boot lets you externalize your configuration so that you can work with the same application code in different environments.
You can use a variety of external configuration sources, include Java properties files, YAML files, environment variables, and command-line arguments.

Property values can be injected directly into your beans by using the `@Value` annotation, accessed through Spring's `Environment` abstraction, or be <<boot-features-external-config-typesafe-configuration-properties,bound to structured objects>> through `@ConfigurationProperties`.

Spring Boot uses a very particular `PropertySource` order that is designed to allow sensible overriding of values.
Properties are considered in the following order (with values from lower items overriding earlier ones):

. Default properties (specified by setting `SpringApplication.setDefaultProperties`).
. {spring-framework-api}/context/annotation/PropertySource.html[`@PropertySource`] annotations on your `@Configuration` classes.
  Please note that such property sources are not added to the `Environment` until the application context is being refreshed.
  This is too late to configure certain properties such as `+logging.*+` and `+spring.main.*+` which are read before refresh begins.
. Config data (such as `application.properties` files)
. A `RandomValuePropertySource` that has properties only in `+random.*+`.
. OS environment variables.
. Java System properties (`System.getProperties()`).
. JNDI attributes from `java:comp/env`.
. `ServletContext` init parameters.
. `ServletConfig` init parameters.
. Properties from `SPRING_APPLICATION_JSON` (inline JSON embedded in an environment variable or system property).
. Command line arguments.
. `properties` attribute on your tests.
  Available on {spring-boot-test-module-api}/context/SpringBootTest.html[`@SpringBootTest`] and the <<boot-features-testing-spring-boot-applications-testing-autoconfigured-tests,test annotations for testing a particular slice of your application>>.
. {spring-framework-api}/test/context/TestPropertySource.html[`@TestPropertySource`] annotations on your tests.
. <<using-spring-boot.adoc#using-boot-devtools-globalsettings,Devtools global settings properties>> in the `$HOME/.config/spring-boot` directory when devtools is active.

Config data files are considered in the following order:

. <<boot-features-external-config-files,Application properties>> packaged inside your jar (`application.properties` and YAML variants).
. <<boot-features-external-config-files-profile-specific,Profile-specific application properties>> packaged inside your jar (`application-\{profile}.properties` and YAML variants).
. <<boot-features-external-config-files,Application properties>> outside of your packaged jar (`application.properties` and YAML variants).
. <<boot-features-external-config-files-profile-specific,Profile-specific application properties>> outside of your packaged jar (`application-\{profile}.properties` and YAML variants).

To provide a concrete example, suppose you develop a `@Component` that uses a `name` property, as shown in the following example:

[source,java,indent=0]
----
	import org.springframework.stereotype.*;
	import org.springframework.beans.factory.annotation.*;

	@Component
	public class MyBean {

		@Value("${name}")
		private String name;

		// ...

	}
----

On your application classpath (for example, inside your jar) you can have an `application.properties` file that provides a sensible default property value for `name`.
When running in a new environment, an `application.properties` file can be provided outside of your jar that overrides the `name`.
For one-off testing, you can launch with a specific command line switch (for example, `java -jar app.jar --name="Spring"`).



[[boot-features-external-config-command-line-args]]
=== Accessing Command Line Properties
By default, `SpringApplication` converts any command line option arguments (that is, arguments starting with `--`, such as `--server.port=9000`) to a `property` and adds them to the Spring `Environment`.
As mentioned previously, command line properties always take precedence over file based property sources.

If you do not want command line properties to be added to the `Environment`, you can disable them by using `SpringApplication.setAddCommandLineProperties(false)`.



[[boot-features-external-config-application-json]]
=== JSON Application Properties
Environment variables and system properties often have restrictions that mean some property names cannot be used.
To help with this, Spring Boot allows you to encode a block of properties into a single JSON structure.

When your application starts, any `spring.application.json` or `SPRING_APPLICATION_JSON` properties will be parsed and added to the `Environment`.

For example, the `SPRING_APPLICATION_JSON` property can be supplied on the command line in a UN{asterisk}X shell as an environment variable:

[indent=0]
----
	$ SPRING_APPLICATION_JSON='{"acme":{"name":"test"}}' java -jar myapp.jar
----

In the preceding example, you end up with `acme.name=test` in the Spring `Environment`.

The same JSON can also be provided as a system property:

[indent=0]
----
	$ java -Dspring.application.json='{"acme":{"name":"test"}}' -jar myapp.jar
----

Or you could supply the JSON by using a command line argument:

[indent=0]
----
	$ java -jar myapp.jar --spring.application.json='{"acme":{"name":"test"}}'
----

If you are deploying to a classic Application Server, you could also use a JNDI variable named `java:comp/env/spring.application.json`.



[[boot-features-external-config-application-property-files]]
[[boot-features-external-config-files]]
=== External Application Properties
Spring Boot will automatically find and load `application.properties` and `application.yaml` files from the following locations when your application starts:

. The classpath root
. The classpath `/config` package
. The current directory
. The `/config` subdirectory in the current directory
. Immediate child directories of the `/config` subdirectory

The list is ordered by precedence (with values from lower items overriding earlier ones).
Documents from the loaded files are added as `PropertySources` to the Spring `Environment`.

If you do not like `application` as the configuration file name, you can switch to another file name by specifying a configprop:spring.config.name[] environment property.
You can also refer to an explicit location by using the `spring.config.location` environment property (which is a comma-separated list of directory locations or file paths).
The following example shows how to specify a different file name:

[indent=0]
----
	$ java -jar myproject.jar --spring.config.name=myproject
----

The following example shows how to specify two locations:

[indent=0]
----
	$ java -jar myproject.jar --spring.config.location=classpath:/default.properties,classpath:/override.properties
----

WARNING: `spring.config.name` and `spring.config.location` are used very early to determine which files have to be loaded.
They must be defined as an environment property (typically an OS environment variable, a system property, or a command-line argument).

<<<<<<< HEAD
If `spring.config.location` contains directories (as opposed to files), they should end in `/` (at runtime they will be appended with the names generated from `spring.config.name` before being loaded).
Files specified in `spring.config.location` are used as-is.
=======
If `spring.config.location` contains directories (as opposed to files), they should end in `/` (and, at runtime, be appended with the names generated from `spring.config.name` before being loaded, including profile-specific file names).
Files specified in `spring.config.location` are used as-is, with no support for profile-specific variants, and are overridden by any profile-specific properties.
Whether specified directly or contained in a directory, configuration files must include a file extension in their name.
Typical extensions that are supported out-of-the-box are `.properties`, `.yaml`, and `.yml`.

Config locations are searched in reverse order.
By default, the configured locations are `classpath:/,classpath:/config/,file:./,file:./config/*/,file:./config/`.
The resulting search order is the following:
>>>>>>> c2aa6cbc

When multiple locations are specified, the later ones can override the values of earlier ones.

Locations configured by using `spring.config.location` replace the default locations.
For example, if `spring.config.location` is configured with the value `classpath:/custom-config/,file:./custom-config/`, the complete set of locations considered is:

. `classpath:custom-config/`
. `file:./custom-config/`

If you prefer to add addition locations, rather than replacing them, you can use `spring.config.additional-location`.
Properties loaded from additional locations can override those in the default locations.
For example, if `spring.config.additional-location` is configured with the value `classpath:/custom-config/,file:./custom-config/`, the complete the complete set of locations considered is:

. `classpath:/`
. `classpath:/config/`
. `file:./`
. `file:./config/*/`
. `file:./config/`
. `classpath:custom-config/`
. `file:./custom-config/`

This search ordering lets you specify default values in one configuration file and then selectively override those values in another.
You can provide default values for your application in `application.properties` (or whatever other basename you choose with `spring.config.name`) in one of the default locations.
These default values can then be overridden at runtime with a different file located in one of the custom locations.

NOTE: If you use environment variables rather than system properties, most operating systems disallow period-separated key names, but you can use underscores instead (for example, configprop:spring.config.name[format=envvar] instead of configprop:spring.config.name[]).
See <<boot-features-external-config-relaxed-binding-from-environment-variables>> for details.

NOTE: If your application runs in a servlet container or application server, then JNDI properties (in `java:comp/env`) or servlet context initialization parameters can be used instead of, or as well as, environment variables or system properties.



[[boot-features-external-config-files-wildcards]]
==== Wildcard Locations
If a config file location includes the `{asterisk}` character for the last path segment, it is considered a wildcard location.
Wildcards are expanded when the config is loaded so that immediate subdirectories are are also checked.
Wildcard locations are particularly useful in an environment such as Kubernetes when there are multiple sources of config properties.

For example, if you have some Redis configuration and some MySQL configuration, you might want to keep those two pieces of configuration separate, while requiring that both those are present in an `application.properties` file.
This might result in two separate `application.properties` files mounted at different locations such as `/config/redis/application.properties` and `/config/mysql/application.properties`.
In such a case, having a wildcard location of `config/*/`, will result in both files being processed.

By default, Spring Boot includes `config/*/` in the default search locations.
The means that all subdirectories of the `/config` directory outside of your jar will be searched.

You can use wildcard locations yourself with the `spring.config.location` and `spring.config.additional-location` properties.

NOTE: A wildcard location must contain only one `{asterisk}` and end with `{asterisk}/` for search locations that are directories or `*/<filename>` for search locations that are files.
Locations with wildcards are sorted alphabetically based on the absolute path of the file names.

TIP: Wildcard locations only work with external directories.
You cannot use a wildcard in a `classpath:` location.



[[boot-features-external-config-files-profile-specific]]
==== Profile Specific Files[[boot-features-external-config-profile-specific-properties]]
As well as `application` property files, Spring Boot will also attempt to load profile-specific files using the naming convention `application-\{profile}`.
For example, if your application activates a profile named `prod` and uses YAML files, then both `application.yml` and `application-prod.yml` will be considered.

Profile-specific properties are loaded from the same locations as standard `application.properties`, with profile-specific files always overriding the non-specific ones.
If several profiles are specified, a last-wins strategy applies.
For example, if profiles `prod,live` are specified by the configprop:spring.profiles.active[] property, values in `application-prod.properties` can be overridden by those in `application-live.properties`.

The `Environment` has a set of default profiles (by default, `[default]`) that are used if no active profiles are set.
In other words, if no profiles are explicitly activated, then properties from `application-default` are considered.

NOTE: Properties files are only ever loaded once.
If you've already directly <<boot-features-external-config-files-importing,imported>> a profile specific property files then it won't be imported a second time.



[[boot-features-external-config-files-importing]]
==== Importing Additional Data
Application properties may import further config data from other locations using the `spring.config.import` property.
Imports are processed as they are discovered, and are treated as an additional documents inserted immediately below the one that declares the import.

For example, you might have the following in your classpath `application.properties` file:

[source,properties,indent=0]
----
	spring.application.name=myapp
	spring.config.import=file:./dev.properties
----

This will trigger the import of a `dev.properties` file in current directory (if such a file exists).
Values from the imported `dev.properties` will take precedence over the file that triggered the import.
In the above example, the `dev.properties` could redefine `spring.application.name` to a different value.

Several locations can be specified under a single `spring.config.import` key.
Locations will be processed in the order that they are defined, with later imports taking precedence.

[TIP]
====
Spring Boot includes pluggable API that allows various different location addresses to be supported.
By default you can import Java Properties, YAML and volume mounts.

Third-party jars can offer support for additional technologies (there's no requirement for files to be local).
For example, you can imagine config data being from external stores such as Consul, Apache ZooKeeper or Netflix Archaius.

If you want to support your own locations, see the `ConfigDataLocationResolver` and `ConfigDataLoader` classes in the `org.springframework.boot.context.config` package.
====



[[boot-features-external-config-files-voumemounts]]
==== Using Volume Mount Properties
When running applications on a cloud platform (such as Kubernetes) you often need to read config values that the platform supplies.
It's not uncommon to use environment variables for such purposes, but this can have drawbacks, especially if the value is supposed to be kept secret.

As an alternative to environment variables, many cloud platforms now allow you to map configuration into mounted data volumes.
For example, Kubernetes can volume mount both https://kubernetes.io/docs/tasks/configure-pod-container/configure-pod-configmap/#populate-a-volume-with-data-stored-in-a-configmap[`ConfigMaps`] and https://kubernetes.io/docs/concepts/configuration/secret/#using-secrets-as-files-from-a-pod[`Secrets`].

There are two common volume mount patterns that can be use:

. A single file contains a complete set of properties (usually written as YAML).
. Multiple files are written to a directory with the filename becoming the '`key`' and the contents becoming the '`value`'.

For the first case, you can import the YAML or Properties file directly using `spring.config.import` as described <<boot-features-external-config-files-importing,above>>.
For the second case, you need to use the `volumemount:` prefix so that Spring Boot knows it needs to expose all the files as properties.

As an example, let's imagine that Kubernetes has mounted the following volume:

[source,indent=0]
----
	etc/
	  config/
	    myapp/
	      username
	      password
----

The contents of the `username` file would be a config value, and the contents of `password` would be a secret.

To import these properties, you can add the following to your `application.properties` file:

[source,properties,indent=0]
----
spring.config.import=volumemount:/etc/config
----

You can then access or inject `myapp.username` and `myapp.password` properties from the `Environment` in the usual way.

TIP: Volume mounted values can be bound to both string `String` and `byte[]` types depending on the contents expected.



[[boot-features-external-config-placeholders-in-properties]]
==== Property Placeholders
The values in `application.properties` and `application.yml` are filtered through the existing `Environment` when they are used, so you can refer back to previously defined values (for example, from System properties).
The standard `$\{name}` property-placeholder syntax can be used anywhere within a value.

For example, the following `application.properties` file will set `app.description` to "`MyApp is a Spring Boot application`":

[source,properties,indent=0]
----
	app.name=MyApp
	app.description=${app.name} is a Spring Boot application
----

TIP: You can also use this technique to create "`short`" variants of existing Spring Boot properties.
See the _<<howto.adoc#howto-use-short-command-line-arguments>>_ how-to for details.



[[boot-features-external-config-files-multi-document]]
==== Working with Multi-Document Files
Spring Boot allows you to split a single physical file into multiple logical documents which are each added independently.
Documents are processed in order, from top to bottom.
Later documents can override the properties defined in earlier ones.

For `application.yml` files, the standard YAML multi-document syntax is used.
Three consecutive hyphens represent the end of one document, and the start of the next.

For example, the following file has two logical documents:

[source,yaml,indent=0]
----
	spring.application.name: MyApp
	---
	spring.config.activate.on-cloud-platform: kubernetes
	spring.application.name: MyCloudApp
----

For `application.properties` files a special `#---` comment is used to mark the document splits:

[source,properties,indent=0]
----
	spring.application.name=MyApp
	#---
	spring.config.activate.on-cloud-platform=kubernetes
	spring.application.name=MyCloudApp
----

NOTE: Property file separators must not have any leading or trailing whitespace and must have exactly three hypen characters.

TIP: Multi-document property files are often used in conjunction with activation properties such as `spring.config.activate.on-profile`.
See the <<boot-features-external-config-file-activation-properties, next section>> for details.



[[boot-features-external-config-file-activation-properties]]
==== Activation Properties
It's sometimes useful to only activate a given get of properties when certain conditions are met.
For example, you might have properties that are only relevant when a specific profile is active.

You can conditionally active a properties document using `spring.config.activate.*`.

The following activation properties are available:

.activation properties
[cols="1,4"]
|===
| Property | Note

| `on-profile`
| A profile expression that must match for the document to be active.

| `on-cloud-platform`
| The `CloudPlatform` that must be detected for the document to be active.
|===

For example, the following specifies that the second document is only active when running on Kubernetes, and only when either the "`prod`" or "`staging`" profiles are active:

[source,properties,indent=0]
----
	myprop=always-set
	#---
	spring.config.activate.on-cloud-platform=kubernetes
	spring.config.activate.on-profile=prod | staging
	myotherprop=sometimes-set
----



[[boot-features-encrypting-properties]]
=== Encrypting Properties
Spring Boot does not provide any built in support for encrypting property values, however, it does provide the hook points necessary to modify values contained in the Spring `Environment`.
The `EnvironmentPostProcessor` interface allows you to manipulate the `Environment` before the application starts.
See <<howto.adoc#howto-customize-the-environment-or-application-context>> for details.

If you're looking for a secure way to store credentials and passwords, the https://cloud.spring.io/spring-cloud-vault/[Spring Cloud Vault] project provides support for storing externalized configuration in https://www.vaultproject.io/[HashiCorp Vault].



[[boot-features-external-config-yaml]]
=== Working with YAML
https://yaml.org[YAML] is a superset of JSON and, as such, is a convenient format for specifying hierarchical configuration data.
The `SpringApplication` class automatically supports YAML as an alternative to properties whenever you have the https://bitbucket.org/asomov/snakeyaml[SnakeYAML] library on your classpath.

NOTE: If you use "`Starters`", SnakeYAML is automatically provided by `spring-boot-starter`.



==== Mapping YAML to Properties
YAML documents need to be converted from their hierarchical format to a flat structure that can be used with the Spring `Environment`.
For example, consider the following YAML document:

[source,yaml,indent=0]
----
	environments:
	  dev:
	    url: https://dev.example.com
	    name: Developer Setup
	  prod:
	    url: https://another.example.com
	    name: My Cool App
----

In order to access these properties from the `Environment`, they would be flattened as follows:

[source,properties,indent=0]
----
	environments.dev.url=https://dev.example.com
	environments.dev.name=Developer Setup
	environments.prod.url=https://another.example.com
	environments.prod.name=My Cool App
----

Likewise, YAML lists also need to be flattened.
They are represented as property keys with `[index]` dereferencers.
For example, consider the following YAML:

[source,yaml,indent=0]
----
	 my:
	  servers:
	  - dev.example.com
	  - another.example.com
----

The preceding example would be transformed into these properties:

[source,properties,indent=0]
----
	my.servers[0]=dev.example.com
	my.servers[1]=another.example.com
----

TIP: Properties that use the `[index]` notation can be bound to Java `List` or `Set` objects using Spring Boot's `Binder` class.
For more details see the "`<<boot-features-external-config-typesafe-configuration-properties>>`" section below.



[[boot-features-external-config-loading-yaml]]
[[boot-features-external-config-exposing-yaml-to-spring]]
==== Directly Loading YAML
Spring Framework provides two convenient classes that can be used to load YAML documents.
The `YamlPropertiesFactoryBean` loads YAML as `Properties` and the `YamlMapFactoryBean` loads YAML as a `Map`.

You can also use the `YamlPropertySourceLoader` class if you want to load YAML as a Spring `PropertySource`.



[[boot-features-external-config-yaml-shortcomings]]
==== YAML Shortcomings
YAML files cannot be loaded by using the `@PropertySource` annotation.
So, in the case that you need to load values that way, you need to use a properties file.

Using the multi-document YAML syntax in profile-specific YAML files can lead to unexpected behavior.
For example, consider the following config in a file:

.application-dev.yml
[source,yaml,indent=0]
----
	server.port: 8000
	---
	spring.config.activate.on-profile: "!test"
	mypassword: "secret"
----

If you run the application with the argument `--spring.profiles.active=dev` you might expect `mypassword` to be set to "`secret`", but this is not the case.

The nested document will be filtered because the main file is named `application-dev.yml`.
It is already considered to be profile-specific, and nested documents will be ignored.

TIP: We recommend that you don't mix profile-specific YAML files and multiple YAML documents.
Stick to using only one of them.



[[boot-features-external-config-random-values]]
=== Configuring Random Values
The `RandomValuePropertySource` is useful for injecting random values (for example, into secrets or test cases).
It can produce integers, longs, uuids, or strings, as shown in the following example:

[source,properties,indent=0]
----
	my.secret=${random.value}
	my.number=${random.int}
	my.bignumber=${random.long}
	my.uuid=${random.uuid}
	my.number.less.than.ten=${random.int(10)}
	my.number.in.range=${random.int[1024,65536]}
----

The `+random.int*+` syntax is `OPEN value (,max) CLOSE` where the `OPEN,CLOSE` are any character and `value,max` are integers.
If `max` is provided, then `value` is the minimum value and `max` is the maximum value (exclusive).



[[boot-features-external-config-typesafe-configuration-properties]]
=== Type-safe Configuration Properties
Using the `@Value("$\{property}")` annotation to inject configuration properties can sometimes be cumbersome, especially if you are working with multiple properties or your data is hierarchical in nature.
Spring Boot provides an alternative method of working with properties that lets strongly typed beans govern and validate the configuration of your application.

TIP: See also the <<boot-features-external-config-vs-value,differences between `@Value` and type-safe configuration properties>>.



[[boot-features-external-config-java-bean-binding]]
==== JavaBean properties binding
It is possible to bind a bean declaring standard JavaBean properties as shown in the following example:

[source,java,indent=0]
----
	package com.example;

	import java.net.InetAddress;
	import java.util.ArrayList;
	import java.util.Collections;
	import java.util.List;

	import org.springframework.boot.context.properties.ConfigurationProperties;

	@ConfigurationProperties("acme")
	public class AcmeProperties {

		private boolean enabled;

		private InetAddress remoteAddress;

		private final Security security = new Security();

		public boolean isEnabled() { ... }

		public void setEnabled(boolean enabled) { ... }

		public InetAddress getRemoteAddress() { ... }

		public void setRemoteAddress(InetAddress remoteAddress) { ... }

		public Security getSecurity() { ... }

		public static class Security {

			private String username;

			private String password;

			private List<String> roles = new ArrayList<>(Collections.singleton("USER"));

			public String getUsername() { ... }

			public void setUsername(String username) { ... }

			public String getPassword() { ... }

			public void setPassword(String password) { ... }

			public List<String> getRoles() { ... }

			public void setRoles(List<String> roles) { ... }

		}
	}
----

The preceding POJO defines the following properties:

* `acme.enabled`, with a value of `false` by default.
* `acme.remote-address`, with a type that can be coerced from `String`.
* `acme.security.username`, with a nested "security" object whose name is determined by the name of the property.
  In particular, the return type is not used at all there and could have been `SecurityProperties`.
* `acme.security.password`.
* `acme.security.roles`, with a collection of `String` that defaults to `USER`.

NOTE: The properties that map to `@ConfigurationProperties` classes available in Spring Boot, which are configured via properties files, YAML files, environment variables etc., are public API but the accessors (getters/setters) of the class itself are not meant to be used directly.

[NOTE]
====
Such arrangement relies on a default empty constructor and getters and setters are usually mandatory, since binding is through standard Java Beans property descriptors, just like in Spring MVC.
A setter may be omitted in the following cases:

* Maps, as long as they are initialized, need a getter but not necessarily a setter, since they can be mutated by the binder.
* Collections and arrays can be accessed either through an index (typically with YAML) or by using a single comma-separated value (properties).
  In the latter case, a setter is mandatory.
  We recommend to always add a setter for such types.
  If you initialize a collection, make sure it is not immutable (as in the preceding example).
* If nested POJO properties are initialized (like the `Security` field in the preceding example), a setter is not required.
  If you want the binder to create the instance on the fly by using its default constructor, you need a setter.

Some people use Project Lombok to add getters and setters automatically.
Make sure that Lombok does not generate any particular constructor for such a type, as it is used automatically by the container to instantiate the object.

Finally, only standard Java Bean properties are considered and binding on static properties is not supported.
====



[[boot-features-external-config-constructor-binding]]
==== Constructor binding
The example in the previous section can be rewritten in an immutable fashion as shown in the following example:

[source,java,indent=0]
----
	package com.example;

	import java.net.InetAddress;
	import java.util.List;

	import org.springframework.boot.context.properties.ConfigurationProperties;
	import org.springframework.boot.context.properties.ConstructorBinding;
	import org.springframework.boot.context.properties.bind.DefaultValue;

	@ConstructorBinding
	@ConfigurationProperties("acme")
	public class AcmeProperties {

		private final boolean enabled;

		private final InetAddress remoteAddress;

		private final Security security;

		public AcmeProperties(boolean enabled, InetAddress remoteAddress, Security security) {
			this.enabled = enabled;
			this.remoteAddress = remoteAddress;
			this.security = security;
		}

		public boolean isEnabled() { ... }

		public InetAddress getRemoteAddress() { ... }

		public Security getSecurity() { ... }

		public static class Security {

			private final String username;

			private final String password;

			private final List<String> roles;

			public Security(String username, String password,
					@DefaultValue("USER") List<String> roles) {
				this.username = username;
				this.password = password;
				this.roles = roles;
			}

			public String getUsername() { ... }

			public String getPassword() { ... }

			public List<String> getRoles() { ... }

		}

	}
----

In this setup, the `@ConstructorBinding` annotation is used to indicate that constructor binding should be used.
This means that the binder will expect to find a constructor with the parameters that you wish to have bound.

Nested members of a `@ConstructorBinding` class (such as `Security` in the example above) will also be bound via their constructor.

Default values can be specified using `@DefaultValue` and the same conversion service will be applied to coerce the `String` value to the target type of a missing property.
By default, if no properties are bound to `Security`, the `AcmeProperties` instance will contain a `null` value for `security`.
If you wish you return a non-null instance of `Security` even when no properties are bound to it, you can use an empty `@DefaultValue` annotation to do so:

[source,java,indent=0]
----
	package com.example;
	import java.net.InetAddress;
	import java.util.List;

	import org.springframework.boot.context.properties.ConfigurationProperties;
	import org.springframework.boot.context.properties.ConstructorBinding;
	import org.springframework.boot.context.properties.bind.DefaultValue;

	@ConstructorBinding
	@ConfigurationProperties("acme")
	public class AcmeProperties {

		private final boolean enabled;

		private final InetAddress remoteAddress;

		private final Security security;

		public AcmeProperties(boolean enabled, InetAddress remoteAddress, @DefaultValue Security security) {
			this.enabled = enabled;
			this.remoteAddress = remoteAddress;
			this.security = security;
		}
	}
----


NOTE: To use constructor binding the class must be enabled using `@EnableConfigurationProperties` or configuration property scanning.
You cannot use constructor binding with beans that are created by the regular Spring mechanisms (e.g. `@Component` beans, beans created via `@Bean` methods or beans loaded using `@Import`)

TIP: If you have more than one constructor for your class you can also use `@ConstructorBinding` directly on the constructor that should be bound.

NOTE: The use of `java.util.Optional` with `@ConfigurationProperties` is not recommended as it is primarily intended for use as a return type.
As such, it is not well-suited to configuration property injection.
For consistency with properties of other types, if you do declare an `Optional` property and it has no value, `null` rather than an empty `Optional` will be bound.



[[boot-features-external-config-enabling]]
==== Enabling @ConfigurationProperties-annotated types
Spring Boot provides infrastructure to bind `@ConfigurationProperties` types and register them as beans.
You can either enable configuration properties on a class-by-class basis or enable configuration property scanning that works in a similar manner to component scanning.

Sometimes, classes annotated with `@ConfigurationProperties` might not be suitable for scanning, for example, if you're developing your own auto-configuration or you want to enable them conditionally.
In these cases, specify the list of types to process using the `@EnableConfigurationProperties` annotation.
This can be done on any `@Configuration` class, as shown in the following example:

[source,java,indent=0]
----
	@Configuration(proxyBeanMethods = false)
	@EnableConfigurationProperties(AcmeProperties.class)
	public class MyConfiguration {
	}
----

To use configuration property scanning, add the `@ConfigurationPropertiesScan` annotation to your application.
Typically, it is added to the main application class that is annotated with `@SpringBootApplication` but it can be added to any `@Configuration` class.
By default, scanning will occur from the package of the class that declares the annotation.
If you want to define specific packages to scan, you can do so as shown in the following example:

[source,java,indent=0]
----
	@SpringBootApplication
	@ConfigurationPropertiesScan({ "com.example.app", "org.acme.another" })
	public class MyApplication {
	}
----

[NOTE]
====
When the `@ConfigurationProperties` bean is registered using configuration property scanning or via `@EnableConfigurationProperties`, the bean has a conventional name: `<prefix>-<fqn>`, where `<prefix>` is the environment key prefix specified in the `@ConfigurationProperties` annotation and `<fqn>` is the fully qualified name of the bean.
If the annotation does not provide any prefix, only the fully qualified name of the bean is used.

The bean name in the example above is `acme-com.example.AcmeProperties`.
====

We recommend that `@ConfigurationProperties` only deal with the environment and, in particular, does not inject other beans from the context.
For corner cases, setter injection can be used or any of the `*Aware` interfaces provided by the framework (such as `EnvironmentAware` if you need access to the `Environment`).
If you still want to inject other beans using the constructor, the configuration properties bean must be annotated with `@Component` and use JavaBean-based property binding.



[[boot-features-external-config-using]]
==== Using @ConfigurationProperties-annotated types
This style of configuration works particularly well with the `SpringApplication` external YAML configuration, as shown in the following example:

[source,yaml,indent=0]
----
	# application.yml

	acme:
		remote-address: 192.168.1.1
		security:
			username: admin
			roles:
			  - USER
			  - ADMIN

	# additional configuration as required
----

To work with `@ConfigurationProperties` beans, you can inject them in the same way as any other bean, as shown in the following example:

[source,java,indent=0]
----
	@Service
	public class MyService {

		private final AcmeProperties properties;

		@Autowired
		public MyService(AcmeProperties properties) {
			this.properties = properties;
		}

	 	//...

		@PostConstruct
		public void openConnection() {
			Server server = new Server(this.properties.getRemoteAddress());
			// ...
		}

	}
----

TIP: Using `@ConfigurationProperties` also lets you generate metadata files that can be used by IDEs to offer auto-completion for your own keys.
See the <<appendix-configuration-metadata.adoc#configuration-metadata,appendix>> for details.



[[boot-features-external-config-3rd-party-configuration]]
==== Third-party Configuration
As well as using `@ConfigurationProperties` to annotate a class, you can also use it on public `@Bean` methods.
Doing so can be particularly useful when you want to bind properties to third-party components that are outside of your control.

To configure a bean from the `Environment` properties, add `@ConfigurationProperties` to its bean registration, as shown in the following example:

[source,java,indent=0]
----
	@ConfigurationProperties(prefix = "another")
	@Bean
	public AnotherComponent anotherComponent() {
		...
	}
----

Any JavaBean property defined with the `another` prefix is mapped onto that `AnotherComponent` bean in manner similar to the preceding `AcmeProperties` example.



[[boot-features-external-config-relaxed-binding]]
==== Relaxed Binding
Spring Boot uses some relaxed rules for binding `Environment` properties to `@ConfigurationProperties` beans, so there does not need to be an exact match between the `Environment` property name and the bean property name.
Common examples where this is useful include dash-separated environment properties (for example, `context-path` binds to `contextPath`), and capitalized environment properties (for example, `PORT` binds to `port`).

As an example, consider the following `@ConfigurationProperties` class:

[source,java,indent=0]
----
	@ConfigurationProperties(prefix="acme.my-project.person")
	public class OwnerProperties {

		private String firstName;

		public String getFirstName() {
			return this.firstName;
		}

		public void setFirstName(String firstName) {
			this.firstName = firstName;
		}

	}
----

With the preceding code, the following properties names can all be used:

.relaxed binding
[cols="1,4"]
|===
| Property | Note

| `acme.my-project.person.first-name`
| Kebab case, which is recommended for use in `.properties` and `.yml` files.

| `acme.myProject.person.firstName`
| Standard camel case syntax.

| `acme.my_project.person.first_name`
| Underscore notation, which is an alternative format for use in `.properties` and `.yml` files.

| `ACME_MYPROJECT_PERSON_FIRSTNAME`
| Upper case format, which is recommended when using system environment variables.
|===

NOTE: The `prefix` value for the annotation _must_ be in kebab case (lowercase and separated by `-`, such as `acme.my-project.person`).

.relaxed binding rules per property source
[cols="2,4,4"]
|===
| Property Source | Simple | List

| Properties Files
| Camel case, kebab case, or underscore notation
| Standard list syntax using `[ ]` or comma-separated values

| YAML Files
| Camel case, kebab case, or underscore notation
| Standard YAML list syntax or comma-separated values

| Environment Variables
| Upper case format with underscore as the delimiter (see <<boot-features-external-config-relaxed-binding-from-environment-variables>>).
| Numeric values surrounded by underscores (see <<boot-features-external-config-relaxed-binding-from-environment-variables>>)`

| System properties
| Camel case, kebab case, or underscore notation
| Standard list syntax using `[ ]` or comma-separated values
|===

TIP: We recommend that, when possible, properties are stored in lower-case kebab format, such as `my.property-name=acme`.



[[boot-features-external-config-relaxed-binding-maps]]
===== Binding Maps
When binding to `Map` properties, if the `key` contains anything other than lowercase alpha-numeric characters or `-`, you need to use the bracket notation so that the original value is preserved.
If the key is not surrounded by `[]`, any characters that are not alpha-numeric or `-` are removed.
For example, consider binding the following properties to a `Map`:

[source,yaml,indent=0]
----
	acme:
	  map:
	    "[/key1]": value1
	    "[/key2]": value2
	    /key3: value3

----

The properties above will bind to a `Map` with `/key1`, `/key2` and `key3` as the keys in the map.

NOTE: For YAML files, the brackets need to be surrounded by quotes for the keys to be parsed properly.


[[boot-features-external-config-relaxed-binding-from-environment-variables]]
===== Binding from Environment Variables
Most operating systems impose strict rules around the names that can be used for environment variables.
For example, Linux shell variables can contain only letters (`a` to `z` or `A` to `Z`), numbers (`0` to `9`) or the underscore character (`_`).
By convention, Unix shell variables will also have their names in UPPERCASE.

Spring Boot's relaxed binding rules are, as much as possible, designed to be compatible with these naming restrictions.

To convert a property name in the canonical-form to an environment variable name you can follow these rules:

* Replace dots (`.`) with underscores (`_`).
* Remove any dashes (`-`).
* Convert to uppercase.

For example, the configuration property `spring.main.log-startup-info` would be an environment variable named `SPRING_MAIN_LOGSTARTUPINFO`.

NOTE: Underscores cannot be used to replace the dashes in property names.
If you attempt to use `SPRING_MAIN_LOG_STARTUP_INFO` with the example above, no value will be bound.

Environment variables can also be used when binding to object lists.
To bind to a `List`, the element number should be surrounded with underscores in the variable name.

For example, the configuration property `my.acme[0].other` would use an environment variable named `MY_ACME_0_OTHER`.



[[boot-features-external-config-complex-type-merge]]
==== Merging Complex Types
When lists are configured in more than one place, overriding works by replacing the entire list.

For example, assume a `MyPojo` object with `name` and `description` attributes that are `null` by default.
The following example exposes a list of `MyPojo` objects from `AcmeProperties`:

[source,java,indent=0]
----
	@ConfigurationProperties("acme")
	public class AcmeProperties {

		private final List<MyPojo> list = new ArrayList<>();

		public List<MyPojo> getList() {
			return this.list;
		}

	}
----

Consider the following configuration:

[source,yaml,indent=0]
----
	acme:
	  list:
	    - name: my name
	      description: my description
	---
	spring:
	  profiles: dev
	acme:
	  list:
	    - name: my another name
----

If the `dev` profile is not active, `AcmeProperties.list` contains one `MyPojo` entry, as previously defined.
If the `dev` profile is enabled, however, the `list` _still_ contains only one entry (with a name of `my another name` and a description of `null`).
This configuration _does not_ add a second `MyPojo` instance to the list, and it does not merge the items.

When a `List` is specified in multiple profiles, the one with the highest priority (and only that one) is used.
Consider the following example:

[source,yaml,indent=0]
----
	acme:
	  list:
	    - name: my name
	      description: my description
	    - name: another name
	      description: another description
	---
	spring:
	  profiles: dev
	acme:
	  list:
	    - name: my another name
----

In the preceding example, if the `dev` profile is active, `AcmeProperties.list` contains _one_ `MyPojo` entry (with a name of `my another name` and a description of `null`).
For YAML, both comma-separated lists and YAML lists can be used for completely overriding the contents of the list.

For `Map` properties, you can bind with property values drawn from multiple sources.
However, for the same property in multiple sources, the one with the highest priority is used.
The following example exposes a `Map<String, MyPojo>` from `AcmeProperties`:

[source,java,indent=0]
----
	@ConfigurationProperties("acme")
	public class AcmeProperties {

		private final Map<String, MyPojo> map = new HashMap<>();

		public Map<String, MyPojo> getMap() {
			return this.map;
		}

	}
----

Consider the following configuration:

[source,yaml,indent=0]
----
	acme:
	  map:
	    key1:
	      name: my name 1
	      description: my description 1
	---
	spring:
	  profiles: dev
	acme:
	  map:
	    key1:
	      name: dev name 1
	    key2:
	      name: dev name 2
	      description: dev description 2
----

If the `dev` profile is not active, `AcmeProperties.map` contains one entry with key `key1` (with a name of `my name 1` and a description of `my description 1`).
If the `dev` profile is enabled, however, `map` contains two entries with keys `key1` (with a name of `dev name 1` and a description of `my description 1`) and `key2` (with a name of `dev name 2` and a description of `dev description 2`).

NOTE: The preceding merging rules apply to properties from all property sources and not just YAML files.



[[boot-features-external-config-conversion]]
==== Properties Conversion
Spring Boot attempts to coerce the external application properties to the right type when it binds to the `@ConfigurationProperties` beans.
If you need custom type conversion, you can provide a `ConversionService` bean (with a bean named `conversionService`) or custom property editors (through a `CustomEditorConfigurer` bean) or custom `Converters` (with bean definitions annotated as `@ConfigurationPropertiesBinding`).

NOTE: As this bean is requested very early during the application lifecycle, make sure to limit the dependencies that your `ConversionService` is using.
Typically, any dependency that you require may not be fully initialized at creation time.
You may want to rename your custom `ConversionService` if it is not required for configuration keys coercion and only rely on custom converters qualified with `@ConfigurationPropertiesBinding`.



[[boot-features-external-config-conversion-duration]]
===== Converting durations
Spring Boot has dedicated support for expressing durations.
If you expose a `java.time.Duration` property, the following formats in application properties are available:

* A regular `long` representation (using milliseconds as the default unit unless a `@DurationUnit` has been specified)
* The standard ISO-8601 format {java-api}/java/time/Duration.html#parse-java.lang.CharSequence-[used by `java.time.Duration`]
* A more readable format where the value and the unit are coupled (e.g. `10s` means 10 seconds)

Consider the following example:

[source,java,indent=0]
----
include::{code-examples}/context/properties/bind/javabean/AppSystemProperties.java[tag=example]
----

To specify a session timeout of 30 seconds, `30`, `PT30S` and `30s` are all equivalent.
A read timeout of 500ms can be specified in any of the following form: `500`, `PT0.5S` and `500ms`.

You can also use any of the supported units.
These are:

* `ns` for nanoseconds
* `us` for microseconds
* `ms` for milliseconds
* `s` for seconds
* `m` for minutes
* `h` for hours
* `d` for days

The default unit is milliseconds and can be overridden using `@DurationUnit` as illustrated in the sample above.

If you prefer to use constructor binding, the same properties can be exposed, as shown in the following example:

[source,java,indent=0]
----
include::{code-examples}/context/properties/bind/constructor/AppSystemProperties.java[tag=example]
----


TIP: If you are upgrading a `Long` property, make sure to define the unit (using `@DurationUnit`) if it isn't milliseconds.
Doing so gives a transparent upgrade path while supporting a much richer format.



[[boot-features-external-config-conversion-period]]
===== Converting periods
In addition to durations, Spring Boot can also work with `java.time.Period` type.
The following formats can be used in application properties:

* An regular `int` representation (using days as the default unit unless a `@PeriodUnit` has been specified)
* The standard ISO-8601 format {java-api}/java/time/Period.html#parse-java.lang.CharSequence-[used by `java.time.Period`]
* A simpler format where the value and the unit pairs are coupled (e.g. `1y3d` means 1 year and 3 days)

The following units are supported with the simple format:

* `y` for years
* `m` for months
* `w` for weeks
* `d` for days

NOTE: The `java.time.Period` type never actually stores the number of weeks, it is a shortcut that means "`7 days`".



[[boot-features-external-config-conversion-datasize]]
===== Converting Data Sizes
Spring Framework has a `DataSize` value type that expresses a size in bytes.
If you expose a `DataSize` property, the following formats in application properties are available:

* A regular `long` representation (using bytes as the default unit unless a `@DataSizeUnit` has been specified)
* A more readable format where the value and the unit are coupled (e.g. `10MB` means 10 megabytes)

Consider the following example:

[source,java,indent=0]
----
include::{code-examples}/context/properties/bind/javabean/AppIoProperties.java[tag=example]
----

To specify a buffer size of 10 megabytes, `10` and `10MB` are equivalent.
A size threshold of 256 bytes can be specified as `256` or `256B`.

You can also use any of the supported units.
These are:

* `B` for bytes
* `KB` for kilobytes
* `MB` for megabytes
* `GB` for gigabytes
* `TB` for terabytes

The default unit is bytes and can be overridden using `@DataSizeUnit` as illustrated in the sample above.

If you prefer to use constructor binding, the same properties can be exposed, as shown in the following example:

[source,java,indent=0]
----
include::{code-examples}/context/properties/bind/constructor/AppIoProperties.java[tag=example]
----

TIP: If you are upgrading a `Long` property, make sure to define the unit (using `@DataSizeUnit`) if it isn't bytes.
Doing so gives a transparent upgrade path while supporting a much richer format.



[[boot-features-external-config-validation]]
==== @ConfigurationProperties Validation
Spring Boot attempts to validate `@ConfigurationProperties` classes whenever they are annotated with Spring's `@Validated` annotation.
You can use JSR-303 `javax.validation` constraint annotations directly on your configuration class.
To do so, ensure that a compliant JSR-303 implementation is on your classpath and then add constraint annotations to your fields, as shown in the following example:

[source,java,indent=0]
----
	@ConfigurationProperties(prefix="acme")
	@Validated
	public class AcmeProperties {

		@NotNull
		private InetAddress remoteAddress;

		// ... getters and setters

	}
----

TIP: You can also trigger validation by annotating the `@Bean` method that creates the configuration properties with `@Validated`.

To ensure that validation is always triggered for nested properties, even when no properties are found, the associated field must be annotated with `@Valid`.
The following example builds on the preceding `AcmeProperties` example:

[source,java,indent=0]
----
	@ConfigurationProperties(prefix="acme")
	@Validated
	public class AcmeProperties {

		@NotNull
		private InetAddress remoteAddress;

		@Valid
		private final Security security = new Security();

		// ... getters and setters

		public static class Security {

			@NotEmpty
			public String username;

			// ... getters and setters

		}

	}
----

You can also add a custom Spring `Validator` by creating a bean definition called `configurationPropertiesValidator`.
The `@Bean` method should be declared `static`.
The configuration properties validator is created very early in the application's lifecycle, and declaring the `@Bean` method as static lets the bean be created without having to instantiate the `@Configuration` class.
Doing so avoids any problems that may be caused by early instantiation.

TIP: The `spring-boot-actuator` module includes an endpoint that exposes all `@ConfigurationProperties` beans.
Point your web browser to `/actuator/configprops` or use the equivalent JMX endpoint.
See the "<<production-ready-features.adoc#production-ready-endpoints, Production ready features>>" section for details.



[[boot-features-external-config-vs-value]]
==== @ConfigurationProperties vs. @Value
The `@Value` annotation is a core container feature, and it does not provide the same features as type-safe configuration properties.
The following table summarizes the features that are supported by `@ConfigurationProperties` and `@Value`:

[cols="4,2,2"]
|===
| Feature |`@ConfigurationProperties` |`@Value`

| <<boot-features-external-config-relaxed-binding,Relaxed binding>>
| Yes
| Limited (see note below)

| <<appendix-configuration-metadata.adoc#configuration-metadata,Meta-data support>>
| Yes
| No

| `SpEL` evaluation
| No
| Yes
|===

If you define a set of configuration keys for your own components, we recommend you group them in a POJO annotated with `@ConfigurationProperties`.
Doing so will provide you with structured, type-safe object that you can inject into your own beans.

If you do want to use `@Value`, we recommend that you refer to property names using their canonical form (kebab-case using only lowercase letters).
This will allow Spring Boot to use the same logic as it does when relaxed binding `@ConfigurationProperties`.
For example, `@Value("{demo.item-price}")` will pick up `demo.item-price` and `demo.itemPrice` forms from the `application.properties` file, as well as `DEMO_ITEMPRICE` from the system environment.
If you used `@Value("{demo.itemPrice}")` instead, `demo.item-price` and `DEMO_ITEMPRICE` would not be considered.

Finally, while you can write a `SpEL` expression in `@Value`, such expressions are not processed from <<boot-features-external-config-files,application property files>>.



[[boot-features-profiles]]
== Profiles
Spring Profiles provide a way to segregate parts of your application configuration and make it be available only in certain environments.
Any `@Component`, `@Configuration` or `@ConfigurationProperties` can be marked with `@Profile` to limit when it is loaded, as shown in the following example:

[source,java,indent=0]
----
	@Configuration(proxyBeanMethods = false)
	@Profile("production")
	public class ProductionConfiguration {

		// ...

	}
----

NOTE: If `@ConfigurationProperties` beans are registered via `@EnableConfigurationProperties` instead of automatic scanning, the `@Profile` annotation needs to be specified on the `@Configuration` class that has the `@EnableConfigurationProperties` annotation.
In the case where `@ConfigurationProperties` are scanned, `@Profile` can be specified on the `@ConfigurationProperties` class itself.

You can use a configprop:spring.profiles.active[] `Environment` property to specify which profiles are active.
You can specify the property in any of the ways described earlier in this chapter.
For example, you could include it in your `application.properties`, as shown in the following example:

[source,properties,indent=0,configprops]
----
	spring.profiles.active=dev,hsqldb
----

You could also specify it on the command line by using the following switch: `--spring.profiles.active=dev,hsqldb`.



[[boot-features-adding-active-profiles]]
=== Adding Active Profiles
The configprop:spring.profiles.active[] property follows the same ordering rules as other properties: The highest `PropertySource` wins.
This means that you can specify active profiles in `application.properties` and then *replace* them by using the command line switch.

Sometimes, it is useful to have properties that *add* to the active profiles rather than replace them.
The configprop:spring.profiles.include[] property can be used to unconditionally add active profiles.
The `SpringApplication` entry point also has a Java API for setting additional profiles (that is, on top of those activated by the configprop:spring.profiles.active[] property).
See the `setAdditionalProfiles()` method in {spring-boot-module-api}/SpringApplication.html[SpringApplication].

For example, when an application with the following properties is run by using the switch, `--spring.profiles.active=custom`, the `other` and `extra` profiles are still activated:

[source,yaml,indent=0]
----
	---
	my.property: fromyamlfile
	spring.profiles.include:
	  - other
	  - extra
----



[[boot-features-profiles-groups]]
=== Profile Groups
Occasionally the profiles that you define and use in your application are too fine-grained and become cumbersome to use.
For example, you might have `proddb` and `prodmq` profiles that you use to enable database and messaging features independently.

To help with this, Spring Boot lets you define profile groups.
A profile group allows you to define a logical name for a related group of profiles.

For example, we can create a `production` group that consists of our `proddb` and `prodmq` profiles.

[source,yaml,indent=0]
----
	spring.profiles.group.production:
	  - proddb
	  - prodmq
----

Our application can now be started using `--spring.profiles.active=production` to active the `production`, `proddb` and `prodmq` profiles in one hit.



[[boot-features-programmatically-setting-profiles]]
=== Programmatically Setting Profiles
You can programmatically set active profiles by calling `SpringApplication.setAdditionalProfiles(...)` before your application runs.
It is also possible to activate profiles by using Spring's `ConfigurableEnvironment` interface.



[[boot-features-profile-specific-configuration]]
=== Profile-specific Configuration Files
Profile-specific variants of both `application.properties` (or `application.yml`) and files referenced through `@ConfigurationProperties` are considered as files and loaded.
See "<<boot-features-external-config-files-profile-specific>>" for details.



[[boot-features-logging]]
== Logging
Spring Boot uses https://commons.apache.org/logging[Commons Logging] for all internal logging but leaves the underlying log implementation open.
Default configurations are provided for {java-api}/java/util/logging/package-summary.html[Java Util Logging], https://logging.apache.org/log4j/2.x/[Log4J2], and https://logback.qos.ch/[Logback].
In each case, loggers are pre-configured to use console output with optional file output also available.

By default, if you use the "`Starters`", Logback is used for logging.
Appropriate Logback routing is also included to ensure that dependent libraries that use Java Util Logging, Commons Logging, Log4J, or SLF4J all work correctly.

TIP: There are a lot of logging frameworks available for Java.
Do not worry if the above list seems confusing.
Generally, you do not need to change your logging dependencies and the Spring Boot defaults work just fine.

TIP: When you deploy your application to a servlet container or application server, logging performed via the Java Util Logging API is not routed into your application's logs.
This prevents logging performed by the container or other applications that have been deployed to it from appearing in your application's logs.


[[boot-features-logging-format]]
=== Log Format
The default log output from Spring Boot resembles the following example:

[indent=0]
----
2019-03-05 10:57:51.112  INFO 45469 --- [           main] org.apache.catalina.core.StandardEngine  : Starting Servlet Engine: Apache Tomcat/7.0.52
2019-03-05 10:57:51.253  INFO 45469 --- [ost-startStop-1] o.a.c.c.C.[Tomcat].[localhost].[/]       : Initializing Spring embedded WebApplicationContext
2019-03-05 10:57:51.253  INFO 45469 --- [ost-startStop-1] o.s.web.context.ContextLoader            : Root WebApplicationContext: initialization completed in 1358 ms
2019-03-05 10:57:51.698  INFO 45469 --- [ost-startStop-1] o.s.b.c.e.ServletRegistrationBean        : Mapping servlet: 'dispatcherServlet' to [/]
2019-03-05 10:57:51.702  INFO 45469 --- [ost-startStop-1] o.s.b.c.embedded.FilterRegistrationBean  : Mapping filter: 'hiddenHttpMethodFilter' to: [/*]
----

The following items are output:

* Date and Time: Millisecond precision and easily sortable.
* Log Level: `ERROR`, `WARN`, `INFO`, `DEBUG`, or `TRACE`.
* Process ID.
* A `---` separator to distinguish the start of actual log messages.
* Thread name: Enclosed in square brackets (may be truncated for console output).
* Logger name: This is usually the source class name (often abbreviated).
* The log message.

NOTE: Logback does not have a `FATAL` level.
It is mapped to `ERROR`.



[[boot-features-logging-console-output]]
=== Console Output
The default log configuration echoes messages to the console as they are written.
By default, `ERROR`-level, `WARN`-level, and `INFO`-level messages are logged.
You can also enable a "`debug`" mode by starting your application with a `--debug` flag.

[indent=0]
----
	$ java -jar myapp.jar --debug
----

NOTE: You can also specify `debug=true` in your `application.properties`.

When the debug mode is enabled, a selection of core loggers (embedded container, Hibernate, and Spring Boot) are configured to output more information.
Enabling the debug mode does _not_ configure your application to log all messages with `DEBUG` level.

Alternatively, you can enable a "`trace`" mode by starting your application with a `--trace` flag (or `trace=true` in your `application.properties`).
Doing so enables trace logging for a selection of core loggers (embedded container, Hibernate schema generation, and the whole Spring portfolio).



[[boot-features-logging-color-coded-output]]
==== Color-coded Output
If your terminal supports ANSI, color output is used to aid readability.
You can set `spring.output.ansi.enabled` to a {spring-boot-module-api}/ansi/AnsiOutput.Enabled.html[supported value] to override the auto-detection.

Color coding is configured by using the `%clr` conversion word.
In its simplest form, the converter colors the output according to the log level, as shown in the following example:

[source,indent=0]
----
%clr(%5p)
----

The following table describes the mapping of log levels to colors:

|===
| Level | Color

| `FATAL`
| Red

| `ERROR`
| Red

| `WARN`
| Yellow

| `INFO`
| Green

| `DEBUG`
| Green

| `TRACE`
| Green
|===

Alternatively, you can specify the color or style that should be used by providing it as an option to the conversion.
For example, to make the text yellow, use the following setting:

[source,indent=0]
----
%clr(%d{yyyy-MM-dd HH:mm:ss.SSS}){yellow}
----

The following colors and styles are supported:

* `blue`
* `cyan`
* `faint`
* `green`
* `magenta`
* `red`
* `yellow`



[[boot-features-logging-file-output]]
=== File Output
By default, Spring Boot logs only to the console and does not write log files.
If you want to write log files in addition to the console output, you need to set a configprop:logging.file.name[] or configprop:logging.file.path[] property (for example, in your `application.properties`).

The following table shows how the `logging.*` properties can be used together:

.Logging properties
[cols="1,1,1,4"]
|===
| configprop:logging.file.name[] | configprop:logging.file.path[] | Example | Description

| _(none)_
| _(none)_
|
| Console only logging.

| Specific file
| _(none)_
| `my.log`
| Writes to the specified log file.
  Names can be an exact location or relative to the current directory.

| _(none)_
| Specific directory
| `/var/log`
| Writes `spring.log` to the specified directory.
  Names can be an exact location or relative to the current directory.
|===

Log files rotate when they reach 10 MB and, as with console output, `ERROR`-level, `WARN`-level, and `INFO`-level messages are logged by default.
Size limits can be changed using the configprop:logging.file.max-size[] property.
Rotated log files of the last 7 days are kept by default unless the configprop:logging.file.max-history[] property has been set.
The total size of log archives can be capped using configprop:logging.file.total-size-cap[].
When the total size of log archives exceeds that threshold, backups will be deleted.
To force log archive cleanup on application startup, use the configprop:logging.file.clean-history-on-start[] property.

TIP: Logging properties are independent of the actual logging infrastructure.
As a result, specific configuration keys (such as `logback.configurationFile` for Logback) are not managed by spring Boot.



[[boot-features-custom-log-levels]]
=== Log Levels
All the supported logging systems can have the logger levels set in the Spring `Environment` (for example, in `application.properties`) by using `+logging.level.<logger-name>=<level>+` where `level` is one of TRACE, DEBUG, INFO, WARN, ERROR, FATAL, or OFF.
The `root` logger can be configured by using `logging.level.root`.

The following example shows potential logging settings in `application.properties`:

[source,properties,indent=0,subs="verbatim,quotes,attributes",configprops]
----
	logging.level.root=warn
	logging.level.org.springframework.web=debug
	logging.level.org.hibernate=error
----

It's also possible to set logging levels using environment variables.
For example, `LOGGING_LEVEL_ORG_SPRINGFRAMEWORK_WEB=DEBUG` will set `org.springframework.web` to `DEBUG`.

NOTE: The above approach will only work for package level logging.
Since relaxed binding always converts environment variables to lowercase, it's not possible to configure logging for an individual class in this way.
If you need to configure logging for a class, you can use <<boot-features-external-config-application-json, the `SPRING_APPLICATION_JSON`>> variable.



[[boot-features-custom-log-groups]]
=== Log Groups
It's often useful to be able to group related loggers together so that they can all be configured at the same time.
For example, you might commonly change the logging levels for _all_ Tomcat related loggers, but you can't easily remember top level packages.

To help with this, Spring Boot allows you to define logging groups in your Spring `Environment`.
For example, here's how you could define a "`tomcat`" group by adding it to your `application.properties`:

[source,properties,indent=0,subs="verbatim,quotes,attributes",configprops]
----
	logging.group.tomcat=org.apache.catalina, org.apache.coyote, org.apache.tomcat
----

Once defined, you can change the level for all the loggers in the group with a single line:

[source,properties,indent=0,subs="verbatim,quotes,attributes",configprops]
----
	logging.level.tomcat=TRACE
----

Spring Boot includes the following pre-defined logging groups that can be used out-of-the-box:

[cols="1,4"]
|===
| Name | Loggers

| web
| `org.springframework.core.codec`, `org.springframework.http`, `org.springframework.web`, `org.springframework.boot.actuate.endpoint.web`, `org.springframework.boot.web.servlet.ServletContextInitializerBeans`

| sql
| `org.springframework.jdbc.core`, `org.hibernate.SQL`, `org.jooq.tools.LoggerListener`
|===



[[boot-features-custom-log-configuration]]
=== Custom Log Configuration
The various logging systems can be activated by including the appropriate libraries on the classpath and can be further customized by providing a suitable configuration file in the root of the classpath or in a location specified by the following Spring `Environment` property: configprop:logging.config[].

You can force Spring Boot to use a particular logging system by using the `org.springframework.boot.logging.LoggingSystem` system property.
The value should be the fully qualified class name of a `LoggingSystem` implementation.
You can also disable Spring Boot's logging configuration entirely by using a value of `none`.

NOTE: Since logging is initialized *before* the `ApplicationContext` is created, it is not possible to control logging from `@PropertySources` in Spring `@Configuration` files.
The only way to change the logging system or disable it entirely is via System properties.

Depending on your logging system, the following files are loaded:

|===
| Logging System | Customization

| Logback
| `logback-spring.xml`, `logback-spring.groovy`, `logback.xml`, or `logback.groovy`

| Log4j2
| `log4j2-spring.xml` or `log4j2.xml`

| JDK (Java Util Logging)
| `logging.properties`
|===

NOTE: When possible, we recommend that you use the `-spring` variants for your logging configuration (for example, `logback-spring.xml` rather than `logback.xml`).
If you use standard configuration locations, Spring cannot completely control log initialization.

WARNING: There are known classloading issues with Java Util Logging that cause problems when running from an 'executable jar'.
We recommend that you avoid it when running from an 'executable jar' if at all possible.

To help with the customization, some other properties are transferred from the Spring `Environment` to System properties, as described in the following table:

|===
| Spring Environment | System Property | Comments

| configprop:logging.exception-conversion-word[]
| `LOG_EXCEPTION_CONVERSION_WORD`
| The conversion word used when logging exceptions.

| configprop:logging.file.clean-history-on-start[]
| `LOG_FILE_CLEAN_HISTORY_ON_START`
| Whether to clean the archive log files on startup (if LOG_FILE enabled).
  (Only supported with the default Logback setup.)

| configprop:logging.file.name[]
| `LOG_FILE`
| If defined, it is used in the default log configuration.

| configprop:logging.file.max-size[]
| `LOG_FILE_MAX_SIZE`
| Maximum log file size (if LOG_FILE enabled).
  (Only supported with the default Logback setup.)

| configprop:logging.file.max-history[]
| `LOG_FILE_MAX_HISTORY`
| Maximum number of archive log files to keep (if LOG_FILE enabled).
  (Only supported with the default Logback setup.)

| configprop:logging.file.path[]
| `LOG_PATH`
| If defined, it is used in the default log configuration.

| configprop:logging.file.total-size-cap[]
| `LOG_FILE_TOTAL_SIZE_CAP`
| Total size of log backups to be kept (if LOG_FILE enabled).
  (Only supported with the default Logback setup.)

| configprop:logging.pattern.console[]
| `CONSOLE_LOG_PATTERN`
| The log pattern to use on the console (stdout).
  (Only supported with the default Logback setup.)

| configprop:logging.pattern.dateformat[]
| `LOG_DATEFORMAT_PATTERN`
| Appender pattern for log date format.
  (Only supported with the default Logback setup.)

| configprop:logging.pattern.file[]
| `FILE_LOG_PATTERN`
| The log pattern to use in a file (if `LOG_FILE` is enabled).
  (Only supported with the default Logback setup.)

| configprop:logging.pattern.level[]
| `LOG_LEVEL_PATTERN`
| The format to use when rendering the log level (default `%5p`).
  (Only supported with the default Logback setup.)

| configprop:logging.pattern.rolling-file-name[]
| `ROLLING_FILE_NAME_PATTERN`
| Pattern for rolled-over log file names (default `$\{LOG_FILE}.%d\{yyyy-MM-dd}.%i.gz`).
  (Only supported with the default Logback setup.)

| `PID`
| `PID`
| The current process ID (discovered if possible and when not already defined as an OS environment variable).
|===

All the supported logging systems can consult System properties when parsing their configuration files.
See the default configurations in `spring-boot.jar` for examples:

* {spring-boot-code}/spring-boot-project/spring-boot/src/main/resources/org/springframework/boot/logging/logback/defaults.xml[Logback]
* {spring-boot-code}/spring-boot-project/spring-boot/src/main/resources/org/springframework/boot/logging/log4j2/log4j2.xml[Log4j 2]
* {spring-boot-code}/spring-boot-project/spring-boot/src/main/resources/org/springframework/boot/logging/java/logging-file.properties[Java Util logging]

[TIP]
====
If you want to use a placeholder in a logging property, you should use <<boot-features-external-config-placeholders-in-properties,Spring Boot's syntax>> and not the syntax of the underlying framework.
Notably, if you use Logback, you should use `:` as the delimiter between a property name and its default value and not use `:-`.
====

[TIP]
====
You can add MDC and other ad-hoc content to log lines by overriding only the `LOG_LEVEL_PATTERN` (or `logging.pattern.level` with Logback).
For example, if you use `logging.pattern.level=user:%X\{user} %5p`, then the default log format contains an MDC entry for "user", if it exists, as shown in the following example.

[indent=0]
----
	2019-08-30 12:30:04.031 user:someone INFO 22174 --- [  nio-8080-exec-0] demo.Controller
	Handling authenticated request
----
====



[[boot-features-logback-extensions]]
=== Logback Extensions
Spring Boot includes a number of extensions to Logback that can help with advanced configuration.
You can use these extensions in your `logback-spring.xml` configuration file.

NOTE: Because the standard `logback.xml` configuration file is loaded too early, you cannot use extensions in it.
You need to either use `logback-spring.xml` or define a configprop:logging.config[] property.

WARNING: The extensions cannot be used with Logback's https://logback.qos.ch/manual/configuration.html#autoScan[configuration scanning].
If you attempt to do so, making changes to the configuration file results in an error similar to one of the following being logged:

[indent=0]
----
	ERROR in ch.qos.logback.core.joran.spi.Interpreter@4:71 - no applicable action for [springProperty], current ElementPath is [[configuration][springProperty]]
	ERROR in ch.qos.logback.core.joran.spi.Interpreter@4:71 - no applicable action for [springProfile], current ElementPath is [[configuration][springProfile]]
----



==== Profile-specific Configuration
The `<springProfile>` tag lets you optionally include or exclude sections of configuration based on the active Spring profiles.
Profile sections are supported anywhere within the `<configuration>` element.
Use the `name` attribute to specify which profile accepts the configuration.
The `<springProfile>` tag can contain a profile name (for example `staging`) or a profile expression.
A profile expression allows for more complicated profile logic to be expressed, for example `production & (eu-central | eu-west)`.
Check the {spring-framework-docs}/core.html#beans-definition-profiles-java[reference guide] for more details.
The following listing shows three sample profiles:

[source,xml,indent=0]
----
	<springProfile name="staging">
		<!-- configuration to be enabled when the "staging" profile is active -->
	</springProfile>

	<springProfile name="dev | staging">
		<!-- configuration to be enabled when the "dev" or "staging" profiles are active -->
	</springProfile>

	<springProfile name="!production">
		<!-- configuration to be enabled when the "production" profile is not active -->
	</springProfile>
----



==== Environment Properties
The `<springProperty>` tag lets you expose properties from the Spring `Environment` for use within Logback.
Doing so can be useful if you want to access values from your `application.properties` file in your Logback configuration.
The tag works in a similar way to Logback's standard `<property>` tag.
However, rather than specifying a direct `value`, you specify the `source` of the property (from the `Environment`).
If you need to store the property somewhere other than in `local` scope, you can use the `scope` attribute.
If you need a fallback value (in case the property is not set in the `Environment`), you can use the `defaultValue` attribute.
The following example shows how to expose properties for use within Logback:

[source,xml,indent=0]
----
	<springProperty scope="context" name="fluentHost" source="myapp.fluentd.host"
			defaultValue="localhost"/>
	<appender name="FLUENT" class="ch.qos.logback.more.appenders.DataFluentAppender">
		<remoteHost>${fluentHost}</remoteHost>
		...
	</appender>
----

NOTE: The `source` must be specified in kebab case (such as `my.property-name`).
However, properties can be added to the `Environment` by using the relaxed rules.



[[boot-features-internationalization]]
== Internationalization
Spring Boot supports localized messages so that your application can cater to users of different language preferences.
By default, Spring Boot looks for the presence of a `messages` resource bundle at the root of the classpath.

NOTE: The auto-configuration applies when the default properties file for the configured resource bundle is available (i.e. `messages.properties` by default).
If your resource bundle contains only language-specific properties files, you are required to add the default.
If no properties file is found that matches any of the configured base names, there will be no auto-configured `MessageSource`.

The basename of the resource bundle as well as several other attributes can be configured using the `spring.messages` namespace, as shown in the following example:

[source,properties,indent=0,configprops]
----
	spring.messages.basename=messages,config.i18n.messages
	spring.messages.fallback-to-system-locale=false
----

TIP: `spring.messages.basename` supports comma-separated list of locations, either a package qualifier or a resource resolved from the classpath root.

See {spring-boot-autoconfigure-module-code}/context/MessageSourceProperties.java[`MessageSourceProperties`] for more supported options.



[[boot-features-json]]
== JSON
Spring Boot provides integration with three JSON mapping libraries:

- Gson
- Jackson
- JSON-B

Jackson is the preferred and default library.



[[boot-features-json-jackson]]
=== Jackson
Auto-configuration for Jackson is provided and Jackson is part of `spring-boot-starter-json`.
When Jackson is on the classpath an `ObjectMapper` bean is automatically configured.
Several configuration properties are provided for <<howto.adoc#howto-customize-the-jackson-objectmapper,customizing the configuration of the `ObjectMapper`>>.



[[boot-features-json-gson]]
=== Gson
Auto-configuration for Gson is provided.
When Gson is on the classpath a `Gson` bean is automatically configured.
Several `+spring.gson.*+` configuration properties are provided for customizing the configuration.
To take more control, one or more `GsonBuilderCustomizer` beans can be used.



[[boot-features-json-json-b]]
=== JSON-B
Auto-configuration for JSON-B is provided.
When the JSON-B API and an implementation are on the classpath a `Jsonb` bean will be automatically configured.
The preferred JSON-B implementation is Apache Johnzon for which dependency management is provided.



[[boot-features-developing-web-applications]]
== Developing Web Applications
Spring Boot is well suited for web application development.
You can create a self-contained HTTP server by using embedded Tomcat, Jetty, Undertow, or Netty.
Most web applications use the `spring-boot-starter-web` module to get up and running quickly.
You can also choose to build reactive web applications by using the `spring-boot-starter-webflux` module.

If you have not yet developed a Spring Boot web application, you can follow the "Hello World!" example in the _<<getting-started.adoc#getting-started-first-application, Getting started>>_ section.



[[boot-features-spring-mvc]]
=== The "`Spring Web MVC Framework`"
The {spring-framework-docs}/web.html#mvc[Spring Web MVC framework] (often referred to as "`Spring MVC`") is a rich "`model view controller`" web framework.
Spring MVC lets you create special `@Controller` or `@RestController` beans to handle incoming HTTP requests.
Methods in your controller are mapped to HTTP by using `@RequestMapping` annotations.

The following code shows a typical `@RestController` that serves JSON data:

[source,java,indent=0]
----
	@RestController
	@RequestMapping(value="/users")
	public class MyRestController {

		@RequestMapping(value="/{user}", method=RequestMethod.GET)
		public User getUser(@PathVariable Long user) {
			// ...
		}

		@RequestMapping(value="/{user}/customers", method=RequestMethod.GET)
		List<Customer> getUserCustomers(@PathVariable Long user) {
			// ...
		}

		@RequestMapping(value="/{user}", method=RequestMethod.DELETE)
		public User deleteUser(@PathVariable Long user) {
			// ...
		}

	}
----

Spring MVC is part of the core Spring Framework, and detailed information is available in the  {spring-framework-docs}/web.html#mvc[reference documentation].
There are also several guides that cover Spring MVC available at https://spring.io/guides.



[[boot-features-spring-mvc-auto-configuration]]
==== Spring MVC Auto-configuration
Spring Boot provides auto-configuration for Spring MVC that works well with most applications.

The auto-configuration adds the following features on top of Spring's defaults:

* Inclusion of `ContentNegotiatingViewResolver` and `BeanNameViewResolver` beans.
* Support for serving static resources, including support for WebJars (covered <<boot-features-spring-mvc-static-content,later in this document>>)).
* Automatic registration of `Converter`, `GenericConverter`, and `Formatter` beans.
* Support for `HttpMessageConverters` (covered <<boot-features-spring-mvc-message-converters,later in this document>>).
* Automatic registration of `MessageCodesResolver` (covered <<boot-features-spring-message-codes,later in this document>>).
* Static `index.html` support.
* Custom `Favicon` support (covered <<boot-features-spring-mvc-favicon,later in this document>>).
* Automatic use of a `ConfigurableWebBindingInitializer` bean (covered <<boot-features-spring-mvc-web-binding-initializer,later in this document>>).

If you want to keep those Spring Boot MVC customizations and make more {spring-framework-docs}/web.html#mvc[MVC customizations] (interceptors, formatters, view controllers, and other features), you can add your own `@Configuration` class of type `WebMvcConfigurer` but *without* `@EnableWebMvc`.

If you want to provide custom instances of `RequestMappingHandlerMapping`, `RequestMappingHandlerAdapter`, or `ExceptionHandlerExceptionResolver`, and still keep the Spring Boot MVC customizations, you can declare a bean of type `WebMvcRegistrations` and use it to provide custom instances of those components.

If you want to take complete control of Spring MVC, you can add your own `@Configuration` annotated with `@EnableWebMvc`, or alternatively add your own `@Configuration`-annotated `DelegatingWebMvcConfiguration` as described in the Javadoc of `@EnableWebMvc`.


[[boot-features-spring-mvc-message-converters]]
==== HttpMessageConverters
Spring MVC uses the `HttpMessageConverter` interface to convert HTTP requests and responses.
Sensible defaults are included out of the box.
For example, objects can be automatically converted to JSON (by using the Jackson library) or XML (by using the Jackson XML extension, if available, or by using JAXB if the Jackson XML extension is not available).
By default, strings are encoded in `UTF-8`.

If you need to add or customize converters, you can use Spring Boot's `HttpMessageConverters` class, as shown in the following listing:

[source,java,indent=0]
----
	import org.springframework.boot.autoconfigure.http.HttpMessageConverters;
	import org.springframework.context.annotation.*;
	import org.springframework.http.converter.*;

	@Configuration(proxyBeanMethods = false)
	public class MyConfiguration {

		@Bean
		public HttpMessageConverters customConverters() {
			HttpMessageConverter<?> additional = ...
			HttpMessageConverter<?> another = ...
			return new HttpMessageConverters(additional, another);
		}

	}
----

Any `HttpMessageConverter` bean that is present in the context is added to the list of converters.
You can also override default converters in the same way.



[[boot-features-json-components]]
==== Custom JSON Serializers and Deserializers
If you use Jackson to serialize and deserialize JSON data, you might want to write your own `JsonSerializer` and `JsonDeserializer` classes.
Custom serializers are usually https://github.com/FasterXML/jackson-docs/wiki/JacksonHowToCustomSerializers[registered with Jackson through a module], but Spring Boot provides an alternative `@JsonComponent` annotation that makes it easier to directly register Spring Beans.

You can use the `@JsonComponent` annotation directly on `JsonSerializer`, `JsonDeserializer` or `KeyDeserializer` implementations.
You can also use it on classes that contain serializers/deserializers as inner classes, as shown in the following example:

[source,java,indent=0]
----
	import java.io.*;
	import com.fasterxml.jackson.core.*;
	import com.fasterxml.jackson.databind.*;
	import org.springframework.boot.jackson.*;

	@JsonComponent
	public class Example {

		public static class Serializer extends JsonSerializer<SomeObject> {
			// ...
		}

		public static class Deserializer extends JsonDeserializer<SomeObject> {
			// ...
		}

	}
----

All `@JsonComponent` beans in the `ApplicationContext` are automatically registered with Jackson.
Because `@JsonComponent` is meta-annotated with `@Component`, the usual component-scanning rules apply.

Spring Boot also provides {spring-boot-module-code}/jackson/JsonObjectSerializer.java[`JsonObjectSerializer`] and {spring-boot-module-code}/jackson/JsonObjectDeserializer.java[`JsonObjectDeserializer`] base classes that provide useful alternatives to the standard Jackson versions when serializing objects.
See {spring-boot-module-api}/jackson/JsonObjectSerializer.html[`JsonObjectSerializer`] and {spring-boot-module-api}/jackson/JsonObjectDeserializer.html[`JsonObjectDeserializer`] in the Javadoc for details.



[[boot-features-spring-message-codes]]
==== MessageCodesResolver
Spring MVC has a strategy for generating error codes for rendering error messages from binding errors: `MessageCodesResolver`.
If you set the configprop:spring.mvc.message-codes-resolver-format[] property `PREFIX_ERROR_CODE` or `POSTFIX_ERROR_CODE`, Spring Boot creates one for you (see the enumeration in {spring-framework-api}/validation/DefaultMessageCodesResolver.Format.html[`DefaultMessageCodesResolver.Format`]).



[[boot-features-spring-mvc-static-content]]
==== Static Content
By default, Spring Boot serves static content from a directory called `/static` (or `/public` or `/resources` or `/META-INF/resources`) in the classpath or from the root of the `ServletContext`.
It uses the `ResourceHttpRequestHandler` from Spring MVC so that you can modify that behavior by adding your own `WebMvcConfigurer` and overriding the `addResourceHandlers` method.

In a stand-alone web application, the default servlet from the container is also enabled and acts as a fallback, serving content from the root of the `ServletContext` if Spring decides not to handle it.
Most of the time, this does not happen (unless you modify the default MVC configuration), because Spring can always handle requests through the `DispatcherServlet`.

By default, resources are mapped on `+/**+`, but you can tune that with the configprop:spring.mvc.static-path-pattern[] property.
For instance, relocating all resources to `/resources/**` can be achieved as follows:

[source,properties,indent=0,subs="verbatim,quotes,attributes",configprops]
----
	spring.mvc.static-path-pattern=/resources/**
----

You can also customize the static resource locations by using the configprop:spring.resources.static-locations[] property (replacing the default values with a list of directory locations).
The root Servlet context path, `"/"`, is automatically added as a location as well.

In addition to the "`standard`" static resource locations mentioned earlier, a special case is made for https://www.webjars.org/[Webjars content].
Any resources with a path in `+/webjars/**+` are served from jar files if they are packaged in the Webjars format.

TIP: Do not use the `src/main/webapp` directory if your application is packaged as a jar.
Although this directory is a common standard, it works *only* with war packaging, and it is silently ignored by most build tools if you generate a jar.

Spring Boot also supports the advanced resource handling features provided by Spring MVC, allowing use cases such as cache-busting static resources or using version agnostic URLs for Webjars.

To use version agnostic URLs for Webjars, add the `webjars-locator-core` dependency.
Then declare your Webjar.
Using jQuery as an example, adding `"/webjars/jquery/jquery.min.js"` results in `"/webjars/jquery/x.y.z/jquery.min.js"` where `x.y.z` is the Webjar version.

NOTE: If you use JBoss, you need to declare the `webjars-locator-jboss-vfs` dependency instead of the `webjars-locator-core`.
Otherwise, all Webjars resolve as a `404`.

To use cache busting, the following configuration configures a cache busting solution for all static resources, effectively adding a content hash, such as `<link href="/css/spring-2a2d595e6ed9a0b24f027f2b63b134d6.css"/>`, in URLs:

[source,properties,indent=0,subs="verbatim,quotes,attributes",configprops]
----
	spring.resources.chain.strategy.content.enabled=true
	spring.resources.chain.strategy.content.paths=/**
----

NOTE: Links to resources are rewritten in templates at runtime, thanks to a `ResourceUrlEncodingFilter` that is auto-configured for Thymeleaf and FreeMarker.
You should manually declare this filter when using JSPs.
Other template engines are currently not automatically supported but can be with custom template macros/helpers and the use of the {spring-framework-api}/web/servlet/resource/ResourceUrlProvider.html[`ResourceUrlProvider`].

When loading resources dynamically with, for example, a JavaScript module loader, renaming files is not an option.
That is why other strategies are also supported and can be combined.
A "fixed" strategy adds a static version string in the URL without changing the file name, as shown in the following example:

[source,properties,indent=0,subs="verbatim,quotes,attributes",configprops]
----
	spring.resources.chain.strategy.content.enabled=true
	spring.resources.chain.strategy.content.paths=/**
	spring.resources.chain.strategy.fixed.enabled=true
	spring.resources.chain.strategy.fixed.paths=/js/lib/
	spring.resources.chain.strategy.fixed.version=v12
----

With this configuration, JavaScript modules located under `"/js/lib/"` use a fixed versioning strategy (`"/v12/js/lib/mymodule.js"`), while other resources still use the content one (`<link href="/css/spring-2a2d595e6ed9a0b24f027f2b63b134d6.css"/>`).

See {spring-boot-autoconfigure-module-code}/web/ResourceProperties.java[`ResourceProperties`] for more supported options.

[TIP]
====
This feature has been thoroughly described in a dedicated https://spring.io/blog/2014/07/24/spring-framework-4-1-handling-static-web-resources[blog post] and in Spring Framework's {spring-framework-docs}/web.html#mvc-config-static-resources[reference documentation].
====

[[boot-features-spring-mvc-welcome-page]]
==== Welcome Page
Spring Boot supports both static and templated welcome pages.
It first looks for an `index.html` file in the configured static content locations.
If one is not found, it then looks for an `index` template.
If either is found, it is automatically used as the welcome page of the application.



[[boot-features-spring-mvc-favicon]]
==== Custom Favicon
As with other static resources, Spring Boot looks for a `favicon.ico` in the configured static content locations.
If such a file is present, it is automatically used as the favicon of the application.



[[boot-features-spring-mvc-pathmatch]]
==== Path Matching and Content Negotiation
Spring MVC can map incoming HTTP requests to handlers by looking at the request path and matching it to the mappings defined in your application (for example, `@GetMapping` annotations on Controller methods).

Spring Boot chooses to disable suffix pattern matching by default, which means that requests like `"GET /projects/spring-boot.json"` won't be matched to `@GetMapping("/projects/spring-boot")` mappings.
This is considered as a {spring-framework-docs}/web.html#mvc-ann-requestmapping-suffix-pattern-match[best practice for Spring MVC applications].
This feature was mainly useful in the past for HTTP clients which did not send proper "Accept" request headers; we needed to make sure to send the correct Content Type to the client.
Nowadays, Content Negotiation is much more reliable.

There are other ways to deal with HTTP clients that don't consistently send proper "Accept" request headers.
Instead of using suffix matching, we can use a query parameter to ensure that requests like `"GET /projects/spring-boot?format=json"` will be mapped to `@GetMapping("/projects/spring-boot")`:

[source,properties,indent=0,subs="verbatim,quotes,attributes"]
----
	spring.mvc.contentnegotiation.favor-parameter=true

	# We can change the parameter name, which is "format" by default:
	# spring.mvc.contentnegotiation.parameter-name=myparam

	# We can also register additional file extensions/media types with:
	spring.mvc.contentnegotiation.media-types.markdown=text/markdown
----

Suffix pattern matching is deprecated and will be removed in a future release.
If you understand the caveats and would still like your application to use suffix pattern matching, the following configuration is required:

[source,properties,indent=0,subs="verbatim,quotes,attributes"]
----
	spring.mvc.contentnegotiation.favor-path-extension=true
	spring.mvc.pathmatch.use-suffix-pattern=true
----

Alternatively, rather than open all suffix patterns, it's more secure to only support registered suffix patterns:

[source,properties,indent=0,subs="verbatim,quotes,attributes"]
----
	spring.mvc.contentnegotiation.favor-path-extension=true
	spring.mvc.pathmatch.use-registered-suffix-pattern=true

	# You can also register additional file extensions/media types with:
	# spring.mvc.contentnegotiation.media-types.adoc=text/asciidoc
----

As of Spring Framework 5.3, Spring MVC supports several implementation strategies for matching request paths to Controller handlers.
It was previously only supporting the `AntPathMatcher` strategy, but it now also offers `PathPatternParser`.
Spring Boot now provides a configuration property to choose and opt in the new strategy:

[source,properties,indent=0,subs="verbatim,quotes,attributes"]
----
	spring.mvc.pathmatch.matching-strategy=path_pattern_parser
----

For more details on why you should consider this new implementation, please check out the
https://spring.io/blog/2020/06/30/url-matching-with-pathpattern-in-spring-mvc[dedicated blog post].

NOTE: `PathPatternParser` is an optimized implementation but restricts usage of
{spring-framework-docs}/web.html#mvc-ann-requestmapping-uri-templates[some path patterns variants]
and is incompatible with suffix pattern matching (configprop:spring.mvc.pathmatch.use-suffix-pattern[deprecated],
configprop:spring.mvc.pathmatch.use-registered-suffix-pattern[deprecated]) or mapping the `DispatcherServlet`
with a Servlet prefix (configprop:spring.mvc.servlet.path[]).



[[boot-features-spring-mvc-web-binding-initializer]]
==== ConfigurableWebBindingInitializer
Spring MVC uses a `WebBindingInitializer` to initialize a `WebDataBinder` for a particular request.
If you create your own `ConfigurableWebBindingInitializer` `@Bean`, Spring Boot automatically configures Spring MVC to use it.



[[boot-features-spring-mvc-template-engines]]
==== Template Engines
As well as REST web services, you can also use Spring MVC to serve dynamic HTML content.
Spring MVC supports a variety of templating technologies, including Thymeleaf, FreeMarker, and JSPs.
Also, many other templating engines include their own Spring MVC integrations.

Spring Boot includes auto-configuration support for the following templating engines:

 * https://freemarker.apache.org/docs/[FreeMarker]
 * https://docs.groovy-lang.org/docs/next/html/documentation/template-engines.html#_the_markuptemplateengine[Groovy]
 * https://www.thymeleaf.org[Thymeleaf]
 * https://mustache.github.io/[Mustache]

TIP: If possible, JSPs should be avoided.
There are several <<boot-features-jsp-limitations, known limitations>> when using them with embedded servlet containers.

When you use one of these templating engines with the default configuration, your templates are picked up automatically from `src/main/resources/templates`.

TIP: Depending on how you run your application, IntelliJ IDEA orders the classpath differently.
Running your application in the IDE from its main method results in a different ordering than when you run your application by using Maven or Gradle or from its packaged jar.
This can cause Spring Boot to fail to find the templates on the classpath.
If you have this problem, you can reorder the classpath in the IDE to place the module's classes and resources first.
Alternatively, you can configure the template prefix to search every `templates` directory on the classpath, as follows: `classpath*:/templates/`.



[[boot-features-error-handling]]
==== Error Handling
By default, Spring Boot provides an `/error` mapping that handles all errors in a sensible way, and it is registered as a "`global`" error page in the servlet container.
For machine clients, it produces a JSON response with details of the error, the HTTP status, and the exception message.
For browser clients, there is a "`whitelabel`" error view that renders the same data in HTML format (to customize it, add a `View` that resolves to `error`).
To replace the default behavior completely, you can implement `ErrorController` and register a bean definition of that type or add a bean of type `ErrorAttributes` to use the existing mechanism but replace the contents.

TIP: The `BasicErrorController` can be used as a base class for a custom `ErrorController`.
This is particularly useful if you want to add a handler for a new content type (the default is to handle `text/html` specifically and provide a fallback for everything else).
To do so, extend `BasicErrorController`, add a public method with a `@RequestMapping` that has a `produces` attribute, and create a bean of your new type.

You can also define a class annotated with `@ControllerAdvice` to customize the JSON document to return for a particular controller and/or exception type, as shown in the following example:

[source,java,indent=0,subs="verbatim,quotes,attributes"]
----
	@ControllerAdvice(basePackageClasses = AcmeController.class)
	public class AcmeControllerAdvice extends ResponseEntityExceptionHandler {

		@ExceptionHandler(YourException.class)
		@ResponseBody
		ResponseEntity<?> handleControllerException(HttpServletRequest request, Throwable ex) {
			HttpStatus status = getStatus(request);
			return new ResponseEntity<>(new CustomErrorType(status.value(), ex.getMessage()), status);
		}

		private HttpStatus getStatus(HttpServletRequest request) {
			Integer statusCode = (Integer) request.getAttribute("javax.servlet.error.status_code");
			if (statusCode == null) {
				return HttpStatus.INTERNAL_SERVER_ERROR;
			}
			return HttpStatus.valueOf(statusCode);
		}

	}
----

In the preceding example, if `YourException` is thrown by a controller defined in the same package as `AcmeController`, a JSON representation of the `CustomErrorType` POJO is used instead of the `ErrorAttributes` representation.



[[boot-features-error-handling-custom-error-pages]]
===== Custom Error Pages
If you want to display a custom HTML error page for a given status code, you can add a file to an `/error` directory.
Error pages can either be static HTML (that is, added under any of the static resource directories) or be built by using templates.
The name of the file should be the exact status code or a series mask.

For example, to map `404` to a static HTML file, your directory structure would be as follows:

[source,indent=0,subs="verbatim,quotes,attributes"]
----
	src/
	 +- main/
	     +- java/
	     |   + <source code>
	     +- resources/
	         +- public/
	             +- error/
	             |   +- 404.html
	             +- <other public assets>
----

To map all `5xx` errors by using a FreeMarker template, your directory structure would be as follows:

[source,indent=0,subs="verbatim,quotes,attributes"]
----
	src/
	 +- main/
	     +- java/
	     |   + <source code>
	     +- resources/
	         +- templates/
	             +- error/
	             |   +- 5xx.ftlh
	             +- <other templates>
----

For more complex mappings, you can also add beans that implement the `ErrorViewResolver` interface, as shown in the following example:

[source,java,indent=0,subs="verbatim,quotes,attributes"]
----
	public class MyErrorViewResolver implements ErrorViewResolver {

		@Override
		public ModelAndView resolveErrorView(HttpServletRequest request,
				HttpStatus status, Map<String, Object> model) {
			// Use the request or status to optionally return a ModelAndView
			return ...
		}

	}
----


You can also use regular Spring MVC features such as {spring-framework-docs}/web.html#mvc-exceptionhandlers[`@ExceptionHandler` methods] and {spring-framework-docs}/web.html#mvc-ann-controller-advice[`@ControllerAdvice`].
The `ErrorController` then picks up any unhandled exceptions.



[[boot-features-error-handling-mapping-error-pages-without-mvc]]
===== Mapping Error Pages outside of Spring MVC
For applications that do not use Spring MVC, you can use the `ErrorPageRegistrar` interface to directly register `ErrorPages`.
This abstraction works directly with the underlying embedded servlet container and works even if you do not have a Spring MVC `DispatcherServlet`.

[source,java,indent=0,subs="verbatim,quotes,attributes"]
----
	@Bean
	public ErrorPageRegistrar errorPageRegistrar(){
		return new MyErrorPageRegistrar();
	}

	// ...

	private static class MyErrorPageRegistrar implements ErrorPageRegistrar {

		@Override
		public void registerErrorPages(ErrorPageRegistry registry) {
			registry.addErrorPages(new ErrorPage(HttpStatus.BAD_REQUEST, "/400"));
		}

	}
----

NOTE: If you register an `ErrorPage` with a path that ends up being handled by a `Filter` (as is common with some non-Spring web frameworks, like Jersey and Wicket), then the `Filter` has to be explicitly registered as an `ERROR` dispatcher, as shown in the following example:

[source,java,indent=0,subs="verbatim,quotes,attributes"]
----
	@Bean
	public FilterRegistrationBean myFilter() {
		FilterRegistrationBean registration = new FilterRegistrationBean();
		registration.setFilter(new MyFilter());
		...
		registration.setDispatcherTypes(EnumSet.allOf(DispatcherType.class));
		return registration;
	}
----

Note that the default `FilterRegistrationBean` does not include the `ERROR` dispatcher type.



[[boot-features-error-handling-war-deployment]]
===== Error handling in a war deployment
When deployed to a servlet container, Spring Boot uses its error page filter to forward a request with an error status to the appropriate error page.
This is necessary as the Servlet specification does not provide an API for registering error pages.
Depending on the container that you are deploying your war file to and the technologies that your application uses, some additional configuration may be required.

The error page filter can only forward the request to the correct error page if the response has not already been committed.
By default, WebSphere Application Server 8.0 and later commits the response upon successful completion of a servlet's service method.
You should disable this behavior by setting `com.ibm.ws.webcontainer.invokeFlushAfterService` to `false`.

If you are using Spring Security and want to access the principal in an error page, you must configure Spring Security's filter to be invoked on error dispatches.
To do so, set the `spring.security.filter.dispatcher-types` property to `async, error, forward, request`.




[[boot-features-spring-hateoas]]
==== Spring HATEOAS
If you develop a RESTful API that makes use of hypermedia, Spring Boot provides auto-configuration for Spring HATEOAS that works well with most applications.
The auto-configuration replaces the need to use `@EnableHypermediaSupport` and registers a number of beans to ease building hypermedia-based applications, including a `LinkDiscoverers` (for client side support) and an `ObjectMapper` configured to correctly marshal responses into the desired representation.
The `ObjectMapper` is customized by setting the various `spring.jackson.*` properties or, if one exists, by a `Jackson2ObjectMapperBuilder` bean.

You can take control of Spring HATEOAS's configuration by using `@EnableHypermediaSupport`.
Note that doing so disables the `ObjectMapper` customization described earlier.



[[boot-features-cors]]
==== CORS Support
https://en.wikipedia.org/wiki/Cross-origin_resource_sharing[Cross-origin resource sharing] (CORS) is a https://www.w3.org/TR/cors/[W3C specification] implemented by https://caniuse.com/#feat=cors[most browsers] that lets you specify in a flexible way what kind of cross-domain requests are authorized., instead of using some less secure and less powerful approaches such as IFRAME or JSONP.

As of version 4.2, Spring MVC {spring-framework-docs}/web.html#mvc-cors[supports CORS].
Using {spring-framework-docs}/web.html#mvc-cors-controller[controller method CORS configuration] with {spring-framework-api}/web/bind/annotation/CrossOrigin.html[`@CrossOrigin`] annotations in your Spring Boot application does not require any specific configuration.
{spring-framework-docs}/web.html#mvc-cors-global[Global CORS configuration] can be defined by registering a `WebMvcConfigurer` bean with a customized `addCorsMappings(CorsRegistry)` method, as shown in the following example:

[source,java,indent=0]
----
	@Configuration(proxyBeanMethods = false)
	public class MyConfiguration {

		@Bean
		public WebMvcConfigurer corsConfigurer() {
			return new WebMvcConfigurer() {
				@Override
				public void addCorsMappings(CorsRegistry registry) {
					registry.addMapping("/api/**");
				}
			};
		}
	}
----



[[boot-features-webflux]]
=== The "`Spring WebFlux Framework`"
Spring WebFlux is the new reactive web framework introduced in Spring Framework 5.0.
Unlike Spring MVC, it does not require the Servlet API, is fully asynchronous and non-blocking, and implements the https://www.reactive-streams.org/[Reactive Streams] specification through https://projectreactor.io/[the Reactor project].

Spring WebFlux comes in two flavors: functional and annotation-based.
The annotation-based one is quite close to the Spring MVC model, as shown in the following example:

[source,java,indent=0]
----
	@RestController
	@RequestMapping("/users")
	public class MyRestController {

		@GetMapping("/{user}")
		public Mono<User> getUser(@PathVariable Long user) {
			// ...
		}

		@GetMapping("/{user}/customers")
		public Flux<Customer> getUserCustomers(@PathVariable Long user) {
			// ...
		}

		@DeleteMapping("/{user}")
		public Mono<User> deleteUser(@PathVariable Long user) {
			// ...
		}

	}
----

"`WebFlux.fn`", the functional variant, separates the routing configuration from the actual handling of the requests, as shown in the following example:

[source,java,indent=0]
----
	@Configuration(proxyBeanMethods = false)
	public class RoutingConfiguration {

		@Bean
		public RouterFunction<ServerResponse> monoRouterFunction(UserHandler userHandler) {
			return route(GET("/{user}").and(accept(APPLICATION_JSON)), userHandler::getUser)
					.andRoute(GET("/{user}/customers").and(accept(APPLICATION_JSON)), userHandler::getUserCustomers)
					.andRoute(DELETE("/{user}").and(accept(APPLICATION_JSON)), userHandler::deleteUser);
		}

	}

	@Component
	public class UserHandler {

		public Mono<ServerResponse> getUser(ServerRequest request) {
			// ...
		}

		public Mono<ServerResponse> getUserCustomers(ServerRequest request) {
			// ...
		}

		public Mono<ServerResponse> deleteUser(ServerRequest request) {
			// ...
		}
	}
----

WebFlux is part of the Spring Framework and detailed information is available in its {spring-framework-docs}/web-reactive.html#webflux-fn[reference documentation].

TIP: You can define as many `RouterFunction` beans as you like to modularize the definition of the router.
Beans can be ordered if you need to apply a precedence.

To get started, add the `spring-boot-starter-webflux` module to your application.

NOTE: Adding both `spring-boot-starter-web` and `spring-boot-starter-webflux` modules in your application results in Spring Boot auto-configuring Spring MVC, not WebFlux.
This behavior has been chosen because many Spring developers add `spring-boot-starter-webflux` to their Spring MVC application to use the reactive `WebClient`.
You can still enforce your choice by setting the chosen application type to `SpringApplication.setWebApplicationType(WebApplicationType.REACTIVE)`.



[[boot-features-webflux-auto-configuration]]
==== Spring WebFlux Auto-configuration
Spring Boot provides auto-configuration for Spring WebFlux that works well with most applications.

The auto-configuration adds the following features on top of Spring's defaults:

* Configuring codecs for `HttpMessageReader` and `HttpMessageWriter` instances (described <<boot-features-webflux-httpcodecs,later in this document>>).
* Support for serving static resources, including support for WebJars (described <<boot-features-spring-mvc-static-content,later in this document>>).

If you want to keep Spring Boot WebFlux features and you want to add additional {spring-framework-docs}/web-reactive.html#webflux-config[WebFlux configuration], you can add your own `@Configuration` class of type `WebFluxConfigurer` but *without* `@EnableWebFlux`.

If you want to take complete control of Spring WebFlux, you can add your own `@Configuration` annotated with `@EnableWebFlux`.



[[boot-features-webflux-httpcodecs]]
==== HTTP Codecs with HttpMessageReaders and HttpMessageWriters
Spring WebFlux uses the `HttpMessageReader` and `HttpMessageWriter` interfaces to convert HTTP requests and responses.
They are configured with `CodecConfigurer` to have sensible defaults by looking at the libraries available in your classpath.

Spring Boot provides dedicated configuration properties for codecs, `+spring.codec.*+`.
It also applies further customization by using `CodecCustomizer` instances.
For example, `+spring.jackson.*+` configuration keys are applied to the Jackson codec.

If you need to add or customize codecs, you can create a custom `CodecCustomizer` component, as shown in the following example:

[source,java,indent=0]
----
	import org.springframework.boot.web.codec.CodecCustomizer;

	@Configuration(proxyBeanMethods = false)
	public class MyConfiguration {

		@Bean
		public CodecCustomizer myCodecCustomizer() {
			return codecConfigurer -> {
				// ...
			};
		}

	}
----

You can also leverage <<boot-features-json-components,Boot's custom JSON serializers and deserializers>>.



[[boot-features-webflux-static-content]]
==== Static Content
By default, Spring Boot serves static content from a directory called `/static` (or `/public` or `/resources` or `/META-INF/resources`) in the classpath.
It uses the `ResourceWebHandler` from Spring WebFlux so that you can modify that behavior by adding your own `WebFluxConfigurer` and overriding the `addResourceHandlers` method.

By default, resources are mapped on `+/**+`, but you can tune that by setting the configprop:spring.webflux.static-path-pattern[] property.
For instance, relocating all resources to `/resources/**` can be achieved as follows:

[source,properties,indent=0,subs="verbatim,quotes,attributes",configprops]
----
	spring.webflux.static-path-pattern=/resources/**
----

You can also customize the static resource locations by using `spring.resources.static-locations`.
Doing so replaces the default values with a list of directory locations.
If you do so, the default welcome page detection switches to your custom locations.
So, if there is an `index.html` in any of your locations on startup, it is the home page of the application.

In addition to the "`standard`" static resource locations listed earlier, a special case is made for https://www.webjars.org/[Webjars content].
Any resources with a path in `+/webjars/**+` are served from jar files if they are packaged in the Webjars format.

TIP: Spring WebFlux applications do not strictly depend on the Servlet API, so they cannot be deployed as war files and do not use the `src/main/webapp` directory.


[[boot-features-webflux-welcome-page]]
==== Welcome Page
Spring Boot supports both static and templated welcome pages.
It first looks for an `index.html` file in the configured static content locations.
If one is not found, it then looks for an `index` template.
If either is found, it is automatically used as the welcome page of the application.



[[boot-features-webflux-template-engines]]
==== Template Engines
As well as REST web services, you can also use Spring WebFlux to serve dynamic HTML content.
Spring WebFlux supports a variety of templating technologies, including Thymeleaf, FreeMarker, and Mustache.

Spring Boot includes auto-configuration support for the following templating engines:

 * https://freemarker.apache.org/docs/[FreeMarker]
 * https://www.thymeleaf.org[Thymeleaf]
 * https://mustache.github.io/[Mustache]

When you use one of these templating engines with the default configuration, your templates are picked up automatically from `src/main/resources/templates`.



[[boot-features-webflux-error-handling]]
==== Error Handling
Spring Boot provides a `WebExceptionHandler` that handles all errors in a sensible way.
Its position in the processing order is immediately before the handlers provided by WebFlux, which are considered last.
For machine clients, it produces a JSON response with details of the error, the HTTP status, and the exception message.
For browser clients, there is a "`whitelabel`" error handler that renders the same data in HTML format.
You can also provide your own HTML templates to display errors (see the <<boot-features-webflux-error-handling-custom-error-pages,next section>>).

The first step to customizing this feature often involves using the existing mechanism but replacing or augmenting the error contents.
For that, you can add a bean of type `ErrorAttributes`.

To change the error handling behavior, you can implement `ErrorWebExceptionHandler` and register a bean definition of that type.
Because a `WebExceptionHandler` is quite low-level, Spring Boot also provides a convenient `AbstractErrorWebExceptionHandler` to let you handle errors in a WebFlux functional way, as shown in the following example:

[source,java,indent=0,subs="verbatim,quotes,attributes"]
----
	public class CustomErrorWebExceptionHandler extends AbstractErrorWebExceptionHandler {

		// Define constructor here

		@Override
		protected RouterFunction<ServerResponse> getRoutingFunction(ErrorAttributes errorAttributes) {

			return RouterFunctions
					.route(aPredicate, aHandler)
					.andRoute(anotherPredicate, anotherHandler);
		}

	}
----

For a more complete picture, you can also subclass `DefaultErrorWebExceptionHandler` directly and override specific methods.



[[boot-features-webflux-error-handling-custom-error-pages]]
===== Custom Error Pages
If you want to display a custom HTML error page for a given status code, you can add a file to an `/error` directory.
Error pages can either be static HTML (that is, added under any of the static resource directories) or built with templates.
The name of the file should be the exact status code or a series mask.

For example, to map `404` to a static HTML file, your directory structure would be as follows:

[source,indent=0,subs="verbatim,quotes,attributes"]
----
	src/
	 +- main/
	     +- java/
	     |   + <source code>
	     +- resources/
	         +- public/
	             +- error/
	             |   +- 404.html
	             +- <other public assets>
----

To map all `5xx` errors by using a Mustache template, your directory structure would be as follows:

[source,indent=0,subs="verbatim,quotes,attributes"]
----
	src/
	 +- main/
	     +- java/
	     |   + <source code>
	     +- resources/
	         +- templates/
	             +- error/
	             |   +- 5xx.mustache
	             +- <other templates>
----



[[boot-features-webflux-web-filters]]
==== Web Filters
Spring WebFlux provides a `WebFilter` interface that can be implemented to filter HTTP request-response exchanges.
`WebFilter` beans found in the application context will be automatically used to filter each exchange.

Where the order of the filters is important they can implement `Ordered` or be annotated with `@Order`.
Spring Boot auto-configuration may configure web filters for you.
When it does so, the orders shown in the following table will be used:

|===
| Web Filter | Order

| `MetricsWebFilter`
| `Ordered.HIGHEST_PRECEDENCE + 1`

| `WebFilterChainProxy` (Spring Security)
| `-100`

| `HttpTraceWebFilter`
| `Ordered.LOWEST_PRECEDENCE - 10`
|===



[[boot-features-jersey]]
=== JAX-RS and Jersey
If you prefer the JAX-RS programming model for REST endpoints, you can use one of the available implementations instead of Spring MVC.
https://jersey.github.io/[Jersey] and https://cxf.apache.org/[Apache CXF] work quite well out of the box.
CXF requires you to register its `Servlet` or `Filter` as a `@Bean` in your application context.
Jersey has some native Spring support, so we also provide auto-configuration support for it in Spring Boot, together with a starter.

To get started with Jersey, include the `spring-boot-starter-jersey` as a dependency and then you need one `@Bean` of type `ResourceConfig` in which you register all the endpoints, as shown in the following example:

[source,java,indent=0,subs="verbatim,quotes,attributes"]
----
	@Component
	public class JerseyConfig extends ResourceConfig {

		public JerseyConfig() {
			register(Endpoint.class);
		}

	}
----

WARNING: Jersey's support for scanning executable archives is rather limited.
For example, it cannot scan for endpoints in a package found in a <<deployment.adoc#deployment-install, fully executable jar file>> or in `WEB-INF/classes` when running an executable war file.
To avoid this limitation, the `packages` method should not be used, and endpoints should be registered individually by using the `register` method, as shown in the preceding example.

For more advanced customizations, you can also register an arbitrary number of beans that implement `ResourceConfigCustomizer`.

All the registered endpoints should be `@Components` with HTTP resource annotations (`@GET` and others), as shown in the following example:

[source,java,indent=0,subs="verbatim,quotes,attributes"]
----
	@Component
	@Path("/hello")
	public class Endpoint {

		@GET
		public String message() {
			return "Hello";
		}

	}
----

Since the `Endpoint` is a Spring `@Component`, its lifecycle is managed by Spring and you can use the `@Autowired` annotation to inject dependencies and use the `@Value` annotation to inject external configuration.
By default, the Jersey servlet is registered and mapped to `/*`.
You can change the mapping by adding `@ApplicationPath` to your `ResourceConfig`.

By default, Jersey is set up as a Servlet in a `@Bean` of type `ServletRegistrationBean` named `jerseyServletRegistration`.
By default, the servlet is initialized lazily, but you can customize that behavior by setting `spring.jersey.servlet.load-on-startup`.
You can disable or override that bean by creating one of your own with the same name.
You can also use a filter instead of a servlet by setting `spring.jersey.type=filter` (in which case, the `@Bean` to replace or override is `jerseyFilterRegistration`).
The filter has an `@Order`, which you can set with `spring.jersey.filter.order`.
Both the servlet and the filter registrations can be given init parameters by using `spring.jersey.init.*` to specify a map of properties.



[[boot-features-embedded-container]]
=== Embedded Servlet Container Support
Spring Boot includes support for embedded https://tomcat.apache.org/[Tomcat], https://www.eclipse.org/jetty/[Jetty], and https://github.com/undertow-io/undertow[Undertow] servers.
Most developers use the appropriate "`Starter`" to obtain a fully configured instance.
By default, the embedded server listens for HTTP requests on port `8080`.



[[boot-features-embedded-container-servlets-filters-listeners]]
==== Servlets, Filters, and listeners
When using an embedded servlet container, you can register servlets, filters, and all the listeners (such as `HttpSessionListener`) from the Servlet spec, either by using Spring beans or by scanning for Servlet components.



[[boot-features-embedded-container-servlets-filters-listeners-beans]]
===== Registering Servlets, Filters, and Listeners as Spring Beans
Any `Servlet`, `Filter`, or servlet `*Listener` instance that is a Spring bean is registered with the embedded container.
This can be particularly convenient if you want to refer to a value from your `application.properties` during configuration.

By default, if the context contains only a single Servlet, it is mapped to `/`.
In the case of multiple servlet beans, the bean name is used as a path prefix.
Filters map to `+/*+`.

If convention-based mapping is not flexible enough, you can use the `ServletRegistrationBean`, `FilterRegistrationBean`, and `ServletListenerRegistrationBean` classes for complete control.

It is usually safe to leave Filter beans unordered.
If a specific order is required, you should annotate the `Filter` with `@Order` or make it implement `Ordered`.
You cannot configure the order of a `Filter` by annotating its bean method with `@Order`.
If you cannot change the `Filter` class to add `@Order` or implement `Ordered`, you must define a `FilterRegistrationBean` for the `Filter` and set the registration bean's order using the `setOrder(int)` method.
Avoid configuring a Filter that reads the request body at `Ordered.HIGHEST_PRECEDENCE`, since it might go against the character encoding configuration of your application.
If a Servlet filter wraps the request, it should be configured with an order that is less than or equal to `OrderedFilter.REQUEST_WRAPPER_FILTER_MAX_ORDER`.

TIP: To see the order of every `Filter` in your application, enable debug level logging for the `web` <<boot-features-custom-log-groups,logging group>> (`logging.level.web=debug`).
Details of the registered filters, including their order and URL patterns, will then be logged at startup.

WARNING: Take care when registering `Filter` beans since they are initialized very early in the application lifecycle.
If you need to register a `Filter` that interacts with other beans, consider using a {spring-boot-module-api}/web/servlet/DelegatingFilterProxyRegistrationBean.html[`DelegatingFilterProxyRegistrationBean`] instead.



[[boot-features-embedded-container-context-initializer]]
==== Servlet Context Initialization
Embedded servlet containers do not directly execute the Servlet 3.0+ `javax.servlet.ServletContainerInitializer` interface or Spring's `org.springframework.web.WebApplicationInitializer` interface.
This is an intentional design decision intended to reduce the risk that third party libraries designed to run inside a war may break Spring Boot applications.

If you need to perform servlet context initialization in a Spring Boot application, you should register a bean that implements the `org.springframework.boot.web.servlet.ServletContextInitializer` interface.
The single `onStartup` method provides access to the `ServletContext` and, if necessary, can easily be used as an adapter to an existing `WebApplicationInitializer`.



[[boot-features-embedded-container-servlets-filters-listeners-scanning]]
===== Scanning for Servlets, Filters, and listeners
When using an embedded container, automatic registration of classes annotated with `@WebServlet`, `@WebFilter`, and `@WebListener` can be enabled by using `@ServletComponentScan`.

TIP: `@ServletComponentScan` has no effect in a standalone container, where the container's built-in discovery mechanisms are used instead.



[[boot-features-embedded-container-application-context]]
==== The ServletWebServerApplicationContext
Under the hood, Spring Boot uses a different type of `ApplicationContext` for embedded servlet container support.
The `ServletWebServerApplicationContext` is a special type of `WebApplicationContext` that bootstraps itself by searching for a single `ServletWebServerFactory` bean.
Usually a `TomcatServletWebServerFactory`, `JettyServletWebServerFactory`, or `UndertowServletWebServerFactory` has been auto-configured.

NOTE: You usually do not need to be aware of these implementation classes.
Most applications are auto-configured, and the appropriate `ApplicationContext` and `ServletWebServerFactory` are created on your behalf.



[[boot-features-customizing-embedded-containers]]
==== Customizing Embedded Servlet Containers
Common servlet container settings can be configured by using Spring `Environment` properties.
Usually, you would define the properties in your `application.properties` file.

Common server settings include:

* Network settings: Listen port for incoming HTTP requests (`server.port`), interface address to bind to `server.address`, and so on.
* Session settings: Whether the session is persistent (`server.servlet.session.persistent`), session timeout (`server.servlet.session.timeout`), location of session data (`server.servlet.session.store-dir`), and session-cookie configuration (`server.servlet.session.cookie.*`).
* Error management: Location of the error page (`server.error.path`) and so on.
* <<howto.adoc#howto-configure-ssl,SSL>>
* <<howto.adoc#how-to-enable-http-response-compression,HTTP compression>>

Spring Boot tries as much as possible to expose common settings, but this is not always possible.
For those cases, dedicated namespaces offer server-specific customizations (see `server.tomcat` and `server.undertow`).
For instance, <<howto.adoc#howto-configure-accesslogs,access logs>> can be configured with specific features of the embedded servlet container.

TIP: See the {spring-boot-autoconfigure-module-code}/web/ServerProperties.java[`ServerProperties`] class for a complete list.



[[boot-features-programmatic-embedded-container-customization]]
===== Programmatic Customization
If you need to programmatically configure your embedded servlet container, you can register a Spring bean that implements the `WebServerFactoryCustomizer` interface.
`WebServerFactoryCustomizer` provides access to the `ConfigurableServletWebServerFactory`, which includes numerous customization setter methods.
The following example shows programmatically setting the port:

[source,java,indent=0]
----
	import org.springframework.boot.web.server.WebServerFactoryCustomizer;
	import org.springframework.boot.web.servlet.server.ConfigurableServletWebServerFactory;
	import org.springframework.stereotype.Component;

	@Component
	public class CustomizationBean implements WebServerFactoryCustomizer<ConfigurableServletWebServerFactory> {

		@Override
		public void customize(ConfigurableServletWebServerFactory server) {
			server.setPort(9000);
		}

	}
----

NOTE: `TomcatServletWebServerFactory`, `JettyServletWebServerFactory` and `UndertowServletWebServerFactory` are dedicated variants of `ConfigurableServletWebServerFactory` that have additional customization setter methods for Tomcat, Jetty and Undertow respectively.



[[boot-features-customizing-configurableservletwebserverfactory-directly]]
===== Customizing ConfigurableServletWebServerFactory Directly
If the preceding customization techniques are too limited, you can register the `TomcatServletWebServerFactory`, `JettyServletWebServerFactory`, or `UndertowServletWebServerFactory` bean yourself.

[source,java,indent=0]
----
	@Bean
	public ConfigurableServletWebServerFactory webServerFactory() {
		TomcatServletWebServerFactory factory = new TomcatServletWebServerFactory();
		factory.setPort(9000);
		factory.setSessionTimeout(10, TimeUnit.MINUTES);
		factory.addErrorPages(new ErrorPage(HttpStatus.NOT_FOUND, "/notfound.html"));
		return factory;
	}
----

Setters are provided for many configuration options.
Several protected method "`hooks`" are also provided should you need to do something more exotic.
See the {spring-boot-module-api}/web/servlet/server/ConfigurableServletWebServerFactory.html[source code documentation] for details.



[[boot-features-jsp-limitations]]
==== JSP Limitations
When running a Spring Boot application that uses an embedded servlet container (and is packaged as an executable archive), there are some limitations in the JSP support.

* With Jetty and Tomcat, it should work if you use war packaging.
  An executable war will work when launched with `java -jar`, and will also be deployable to any standard container.
  JSPs are not supported when using an executable jar.

* Undertow does not support JSPs.

* Creating a custom `error.jsp` page does not override the default view for <<boot-features-error-handling,error handling>>.
  <<boot-features-error-handling-custom-error-pages,Custom error pages>> should be used instead.



[[boot-features-reactive-server]]
=== Embedded Reactive Server Support
Spring Boot includes support for the following embedded reactive web servers: Reactor Netty, Tomcat, Jetty, and Undertow.
Most developers use the appropriate “Starter” to obtain a fully configured instance.
By default, the embedded server listens for HTTP requests on port 8080.



[[boot-features-reactive-server-resources]]
=== Reactive Server Resources Configuration
When auto-configuring a Reactor Netty or Jetty server, Spring Boot will create specific beans that will provide HTTP resources to the server instance: `ReactorResourceFactory` or `JettyResourceFactory`.

By default, those resources will be also shared with the Reactor Netty and Jetty clients for optimal performances, given:

* the same technology is used for server and client
* the client instance is built using the `WebClient.Builder` bean auto-configured by Spring Boot

Developers can override the resource configuration for Jetty and Reactor Netty by providing a custom `ReactorResourceFactory` or `JettyResourceFactory` bean - this will be applied to both clients and servers.

You can learn more about the resource configuration on the client side in the <<boot-features-webclient-runtime, WebClient Runtime section>>.



[[boot-features-graceful-shutdown]]
== Graceful shutdown
Graceful shutdown is supported with all four embedded web servers (Jetty, Reactor Netty, Tomcat, and Undertow) and with both reactive and Servlet-based web applications.
It occurs as part of closing the application context and is performed in the earliest phase of stopping `SmartLifecycle` beans.
This stop processing uses a timeout which provides a grace period during which existing requests will be allowed to complete but no new requests will be permitted.
The exact way in which new requests are not permitted varies depending on the web server that is being used.
Jetty, Reactor Netty, and Tomcat will stop accepting requests at the network layer.
Undertow will accept requests but respond immediately with a service unavailable (503) response.

NOTE: Graceful shutdown with Tomcat requires Tomcat 9.0.33 or later.

To enable graceful shutdown, configure the configprop:server.shutdown[] property, as shown in the following example:

[source,properties,indent=0,configprops]
----
server.shutdown=graceful
----

To configure the timeout period, configure the configprop:spring.lifecycle.timeout-per-shutdown-phase[] property, as shown in the following example:

[source,properties,indent=0,configprops]
----
spring.lifecycle.timeout-per-shutdown-phase=20s
----



[[boot-features-rsocket]]
== RSocket
https://rsocket.io[RSocket] is a binary protocol for use on byte stream transports.
It enables symmetric interaction models via async message passing over a single connection.


The `spring-messaging` module of the Spring Framework provides support for RSocket requesters and responders, both on the client and on the server side.
See the {spring-framework-docs}/web-reactive.html#rsocket-spring[RSocket section] of the Spring Framework reference for more details, including an overview of the RSocket protocol.


[[boot-features-rsocket-strategies-auto-configuration]]
=== RSocket Strategies Auto-configuration
Spring Boot auto-configures an `RSocketStrategies` bean that provides all the required infrastructure for encoding and decoding RSocket payloads.
By default, the auto-configuration will try to configure the following (in order):

. https://cbor.io/[CBOR] codecs with Jackson
. JSON codecs with Jackson

The `spring-boot-starter-rsocket` starter provides both dependencies.
Check out the <<boot-features-json-jackson,Jackson support section>> to know more about customization possibilities.

Developers can customize the `RSocketStrategies` component by creating beans that implement the `RSocketStrategiesCustomizer` interface.
Note that their `@Order` is important, as it determines the order of codecs.


[[boot-features-rsocket-server-auto-configuration]]
=== RSocket server Auto-configuration
Spring Boot provides RSocket server auto-configuration.
The required dependencies are provided by the `spring-boot-starter-rsocket`.

Spring Boot allows exposing RSocket over WebSocket from a WebFlux server, or standing up an independent RSocket server.
This depends on the type of application and its configuration.

For WebFlux application (i.e. of type `WebApplicationType.REACTIVE`), the RSocket server will be plugged into the Web Server only if the following properties match:

[source,properties,indent=0,subs="verbatim,quotes,attributes",configprops]
----
	spring.rsocket.server.mapping-path=/rsocket # a mapping path is defined
	spring.rsocket.server.transport=websocket # websocket is chosen as a transport
	#spring.rsocket.server.port= # no port is defined
----

WARNING: Plugging RSocket into a web server is only supported with Reactor Netty, as RSocket itself is built with that library.

Alternatively, an RSocket TCP or websocket server is started as an independent, embedded server.
Besides the dependency requirements, the only required configuration is to define a port for that server:

[source,properties,indent=0,subs="verbatim,quotes,attributes",configprops]
----
	spring.rsocket.server.port=9898 # the only required configuration
	spring.rsocket.server.transport=tcp # you're free to configure other properties
----



[[boot-features-rsocket-messaging]]
=== Spring Messaging RSocket support
Spring Boot will auto-configure the Spring Messaging infrastructure for RSocket.

This means that Spring Boot will create a `RSocketMessageHandler` bean that will handle RSocket requests to your application.



[[boot-features-rsocket-requester]]
=== Calling RSocket Services with RSocketRequester
Once the `RSocket` channel is established between server and client, any party can send or receive requests to the other.

As a server, you can get injected with an `RSocketRequester` instance on any handler method of an RSocket `@Controller`.
As a client, you need to configure and establish an RSocket connection first.
Spring Boot auto-configures an `RSocketRequester.Builder` for such cases with the expected codecs.

The `RSocketRequester.Builder` instance is a prototype bean, meaning each injection point will provide you with a new instance .
This is done on purpose since this builder is stateful and you shouldn't create requesters with different setups using the same instance.

The following code shows a typical example:

[source,java,indent=0]
----
	@Service
	public class MyService {

		private final Mono<RSocketRequester> rsocketRequester;

		public MyService(RSocketRequester.Builder rsocketRequesterBuilder) {
			this.rsocketRequester = rsocketRequesterBuilder
					.connectTcp("example.org", 9898).cache();
		}

		public Mono<User> someRSocketCall(String name) {
			return this.rsocketRequester.flatMap(req ->
			            req.route("user").data(name).retrieveMono(User.class));
		}

	}
----



[[boot-features-security]]
== Security
If {spring-security}[Spring Security] is on the classpath, then web applications are secured by default.
Spring Boot relies on Spring Security’s content-negotiation strategy to determine whether to use `httpBasic` or `formLogin`.
To add method-level security to a web application, you can also add `@EnableGlobalMethodSecurity` with your desired settings.
Additional information can be found in the {spring-security-docs}#jc-method[Spring Security Reference Guide].

The default `UserDetailsService` has a single user.
The user name is `user`, and the password is random and is printed at INFO level when the application starts, as shown in the following example:

[indent=0]
----
	Using generated security password: 78fa095d-3f4c-48b1-ad50-e24c31d5cf35
----

NOTE: If you fine-tune your logging configuration, ensure that the `org.springframework.boot.autoconfigure.security` category is set to log `INFO`-level messages.
Otherwise, the default password is not printed.

You can change the username and password by providing a `spring.security.user.name` and `spring.security.user.password`.

The basic features you get by default in a web application are:

* A `UserDetailsService` (or `ReactiveUserDetailsService` in case of a WebFlux application) bean with in-memory store and a single user with a generated password (see {spring-boot-module-api}/autoconfigure/security/SecurityProperties.User.html[`SecurityProperties.User`] for the properties of the user).
* Form-based login or HTTP Basic security (depending on the `Accept` header in the request) for the entire application (including actuator endpoints if actuator is on the classpath).
* A `DefaultAuthenticationEventPublisher` for publishing authentication events.

You can provide a different `AuthenticationEventPublisher` by adding a bean for it.



[[boot-features-security-mvc]]
=== MVC Security
The default security configuration is implemented in `SecurityAutoConfiguration` and `UserDetailsServiceAutoConfiguration`.
`SecurityAutoConfiguration` imports `SpringBootWebSecurityConfiguration` for web security and `UserDetailsServiceAutoConfiguration` configures authentication, which is also relevant in non-web applications.
To switch off the default web application security configuration completely or to combine multiple Spring Security components such as OAuth 2 Client and Resource Server, add a bean of type `WebSecurityConfigurerAdapter` (doing so does not disable the `UserDetailsService` configuration or Actuator's security).

To also switch off the `UserDetailsService` configuration, you can add a bean of type `UserDetailsService`, `AuthenticationProvider`, or `AuthenticationManager`.

Access rules can be overridden by adding a custom `WebSecurityConfigurerAdapter`.
Spring Boot provides convenience methods that can be used to override access rules for actuator endpoints and static resources.
`EndpointRequest` can be used to create a `RequestMatcher` that is based on the configprop:management.endpoints.web.base-path[] property.
`PathRequest` can be used to create a `RequestMatcher` for resources in commonly used locations.



[[boot-features-security-webflux]]
=== WebFlux Security
Similar to Spring MVC applications, you can secure your WebFlux applications by adding the `spring-boot-starter-security` dependency.
The default security configuration is implemented in `ReactiveSecurityAutoConfiguration` and `UserDetailsServiceAutoConfiguration`.
`ReactiveSecurityAutoConfiguration` imports `WebFluxSecurityConfiguration` for web security and `UserDetailsServiceAutoConfiguration` configures authentication, which is also relevant in non-web applications.
To switch off the default web application security configuration completely, you can add a bean of type `WebFilterChainProxy` (doing so does not disable the `UserDetailsService` configuration or Actuator's security).

To also switch off the `UserDetailsService` configuration, you can add a bean of type `ReactiveUserDetailsService` or `ReactiveAuthenticationManager`.

Access rules and the use of multiple Spring Security components such as OAuth 2 Client and Resource Server can be configured by adding a custom `SecurityWebFilterChain` bean.
Spring Boot provides convenience methods that can be used to override access rules for actuator endpoints and static resources.
`EndpointRequest` can be used to create a `ServerWebExchangeMatcher` that is based on the configprop:management.endpoints.web.base-path[] property.

`PathRequest` can be used to create a `ServerWebExchangeMatcher` for resources in commonly used locations.

For example, you can customize your security configuration by adding something like:

[source,java,indent=0]
----
include::{code-examples}/web/security/CustomWebFluxSecurityExample.java[tag=configuration]
----



[[boot-features-security-oauth2]]
=== OAuth2
https://oauth.net/2/[OAuth2] is a widely used authorization framework that is supported by Spring.



[[boot-features-security-oauth2-client]]
==== Client
If you have `spring-security-oauth2-client` on your classpath, you can take advantage of some auto-configuration to set up an OAuth2/Open ID Connect clients.
This configuration makes use of the properties under `OAuth2ClientProperties`.
The same properties are applicable to both servlet and reactive applications.

You can register multiple OAuth2 clients and providers under the `spring.security.oauth2.client` prefix, as shown in the following example:

[source,properties,indent=0,configprops]
----
	spring.security.oauth2.client.registration.my-client-1.client-id=abcd
	spring.security.oauth2.client.registration.my-client-1.client-secret=password
	spring.security.oauth2.client.registration.my-client-1.client-name=Client for user scope
	spring.security.oauth2.client.registration.my-client-1.provider=my-oauth-provider
	spring.security.oauth2.client.registration.my-client-1.scope=user
	spring.security.oauth2.client.registration.my-client-1.redirect-uri=https://my-redirect-uri.com
	spring.security.oauth2.client.registration.my-client-1.client-authentication-method=basic
	spring.security.oauth2.client.registration.my-client-1.authorization-grant-type=authorization_code

	spring.security.oauth2.client.registration.my-client-2.client-id=abcd
	spring.security.oauth2.client.registration.my-client-2.client-secret=password
	spring.security.oauth2.client.registration.my-client-2.client-name=Client for email scope
	spring.security.oauth2.client.registration.my-client-2.provider=my-oauth-provider
	spring.security.oauth2.client.registration.my-client-2.scope=email
	spring.security.oauth2.client.registration.my-client-2.redirect-uri=https://my-redirect-uri.com
	spring.security.oauth2.client.registration.my-client-2.client-authentication-method=basic
	spring.security.oauth2.client.registration.my-client-2.authorization-grant-type=authorization_code

	spring.security.oauth2.client.provider.my-oauth-provider.authorization-uri=https://my-auth-server/oauth/authorize
	spring.security.oauth2.client.provider.my-oauth-provider.token-uri=https://my-auth-server/oauth/token
	spring.security.oauth2.client.provider.my-oauth-provider.user-info-uri=https://my-auth-server/userinfo
	spring.security.oauth2.client.provider.my-oauth-provider.user-info-authentication-method=header
	spring.security.oauth2.client.provider.my-oauth-provider.jwk-set-uri=https://my-auth-server/token_keys
	spring.security.oauth2.client.provider.my-oauth-provider.user-name-attribute=name
----

For OpenID Connect providers that support https://openid.net/specs/openid-connect-discovery-1_0.html[OpenID Connect discovery], the configuration can be further simplified.
The provider needs to be configured with an `issuer-uri` which is the URI that the it asserts as its Issuer Identifier.
For example, if the `issuer-uri` provided is "https://example.com", then an `OpenID Provider Configuration Request` will be made to "https://example.com/.well-known/openid-configuration".
The result is expected to be an `OpenID Provider Configuration Response`.
The following example shows how an OpenID Connect Provider can be configured with the `issuer-uri`:

[source,properties,indent=0,configprops]
----
	spring.security.oauth2.client.provider.oidc-provider.issuer-uri=https://dev-123456.oktapreview.com/oauth2/default/
----

By default, Spring Security's `OAuth2LoginAuthenticationFilter` only processes URLs matching `/login/oauth2/code/*`.
If you want to customize the `redirect-uri` to use a different pattern, you need to provide configuration to process that custom pattern.
For example, for servlet applications, you can add your own `WebSecurityConfigurerAdapter` that resembles the following:

[source,java,indent=0]
----
public class OAuth2LoginSecurityConfig extends WebSecurityConfigurerAdapter {

	@Override
	protected void configure(HttpSecurity http) throws Exception {
		http
			.authorizeRequests()
				.anyRequest().authenticated()
				.and()
			.oauth2Login()
				.redirectionEndpoint()
					.baseUri("/custom-callback");
	}
}
----



[[boot-features-security-oauth2-common-providers]]
===== OAuth2 client registration for common providers
For common OAuth2 and OpenID providers, including Google, Github, Facebook, and Okta, we provide a set of provider defaults (`google`, `github`, `facebook`, and `okta`, respectively).

If you do not need to customize these providers, you can set the `provider` attribute to the one for which you need to infer defaults.
Also, if the key for the client registration matches a default supported provider, Spring Boot infers that as well.

In other words, the two configurations in the following example use the Google provider:

[source,properties,indent=0,configprops]
----
	spring.security.oauth2.client.registration.my-client.client-id=abcd
	spring.security.oauth2.client.registration.my-client.client-secret=password
	spring.security.oauth2.client.registration.my-client.provider=google

	spring.security.oauth2.client.registration.google.client-id=abcd
	spring.security.oauth2.client.registration.google.client-secret=password
----



[[boot-features-security-oauth2-server]]
==== Resource Server
If you have `spring-security-oauth2-resource-server` on your classpath, Spring Boot can set up an OAuth2 Resource Server.
For JWT configuration, a JWK Set URI or OIDC Issuer URI needs to be specified, as shown in the following examples:

[source,properties,indent=0,configprops]
----
	spring.security.oauth2.resourceserver.jwt.jwk-set-uri=https://example.com/oauth2/default/v1/keys
----

[source,properties,indent=0,configprops]
----
	spring.security.oauth2.resourceserver.jwt.issuer-uri=https://dev-123456.oktapreview.com/oauth2/default/
----

NOTE: If the authorization server does not support a JWK Set URI, you can configure the resource server with the Public Key used for verifying the signature of the JWT.
This can be done using the configprop:spring.security.oauth2.resourceserver.jwt.public-key-location[] property, where the value needs to point to a file containing the public key in the PEM-encoded x509 format.

The same properties are applicable for both servlet and reactive applications.

Alternatively, you can define your own `JwtDecoder` bean for servlet applications or a `ReactiveJwtDecoder` for reactive applications.

In cases where opaque tokens are used instead of JWTs, you can configure the following properties to validate tokens via introspection:

[source,properties,indent=0,configprops]
----
	spring.security.oauth2.resourceserver.opaquetoken.introspection-uri=https://example.com/check-token
	spring.security.oauth2.resourceserver.opaquetoken.client-id=my-client-id
	spring.security.oauth2.resourceserver.opaquetoken.client-secret=my-client-secret
----

Again, the same properties are applicable for both servlet and reactive applications.

Alternatively, you can define your own `OpaqueTokenIntrospector` bean for servlet applications or a `ReactiveOpaqueTokenIntrospector` for reactive applications.



==== Authorization Server
Currently, Spring Security does not provide support for implementing an OAuth 2.0 Authorization Server.
However, this functionality is available from the {spring-security-oauth2}[Spring Security OAuth] project, which will eventually be superseded by Spring Security completely.
Until then, you can use the `spring-security-oauth2-autoconfigure` module to easily set up an OAuth 2.0 authorization server; see its https://docs.spring.io/spring-security-oauth2-boot/[documentation] for instructions.


[[boot-features-security-saml]]
=== SAML 2.0



[[boot-features-security-saml2-relying-party]]
==== Relying Party
If you have `spring-security-saml2-service-provider` on your classpath, you can take advantage of some auto-configuration to set up a SAML 2.0 Relying Party.
This configuration makes use of the properties under `Saml2RelyingPartyProperties`.

A relying party registration represents a paired configuration between an Identity Provider, IDP, and a Service Provider, SP.
You can register multiple relying parties under the `spring.security.saml2.relyingparty` prefix, as shown in the following example:

[source,properties,indent=0,configprops]
----
	spring.security.saml2.relyingparty.registration.my-relying-party1.signing.credentials[0].private-key-location=path-to-private-key
	spring.security.saml2.relyingparty.registration.my-relying-party1.signing.credentials[0].certificate-location=path-to-certificate
	spring.security.saml2.relyingparty.registration.my-relying-party1.identityprovider.verification.credentials[0].certificate-location=path-to-verification-cert
	spring.security.saml2.relyingparty.registration.my-relying-party1.identityprovider.entity-id=remote-idp-entity-id1
	spring.security.saml2.relyingparty.registration.my-relying-party1.identityprovider.sso-url=https://remoteidp1.sso.url

	spring.security.saml2.relyingparty.registration.my-relying-party2.signing.credentials[0].private-key-location=path-to-private-key
    spring.security.saml2.relyingparty.registration.my-relying-party2.signing.credentials[0].certificate-location=path-to-certificate
    spring.security.saml2.relyingparty.registration.my-relying-party2.identityprovider.verification.credentials[0].certificate-location=path-to-other-verification-cert
    spring.security.saml2.relyingparty.registration.my-relying-party2.identityprovider.entity-id=remote-idp-entity-id2
    spring.security.saml2.relyingparty.registration.my-relying-party2.identityprovider.sso-url=https://remoteidp2.sso.url
----



[[boot-features-security-actuator]]
=== Actuator Security
For security purposes, all actuators other than `/health` and `/info` are disabled by default.
The configprop:management.endpoints.web.exposure.include[] property can be used to enable the actuators.

If Spring Security is on the classpath and no other WebSecurityConfigurerAdapter is present, all actuators other than `/health` and `/info` are secured by Spring Boot auto-configuration.
If you define a custom `WebSecurityConfigurerAdapter`, Spring Boot auto-configuration will back off and you will be in full control of actuator access rules.

NOTE: Before setting the `management.endpoints.web.exposure.include`, ensure that the exposed actuators do not contain sensitive information and/or are secured by placing them behind a firewall or by something like Spring Security.



[[boot-features-security-csrf]]
==== Cross Site Request Forgery Protection
Since Spring Boot relies on Spring Security's defaults, CSRF protection is turned on by default.
This means that the actuator endpoints that require a `POST` (shutdown and loggers endpoints), `PUT` or `DELETE` will get a 403 forbidden error when the default security configuration is in use.

NOTE: We recommend disabling CSRF protection completely only if you are creating a service that is used by non-browser clients.

Additional information about CSRF protection can be found in the {spring-security-docs}#csrf[Spring Security Reference Guide].



[[boot-features-sql]]
== Working with SQL Databases
The {spring-framework}[Spring Framework] provides extensive support for working with SQL databases, from direct JDBC access using `JdbcTemplate` to complete "`object relational mapping`" technologies such as Hibernate.
{spring-data}[Spring Data] provides an additional level of functionality: creating `Repository` implementations directly from interfaces and using conventions to generate queries from your method names.



[[boot-features-configure-datasource]]
=== Configure a DataSource
Java's `javax.sql.DataSource` interface provides a standard method of working with database connections.
Traditionally, a 'DataSource' uses a `URL` along with some credentials to establish a database connection.

TIP: See <<howto.adoc#howto-configure-a-datasource,the "`How-to`" section>> for more advanced examples, typically to take full control over the configuration of the DataSource.



[[boot-features-embedded-database-support]]
==== Embedded Database Support
It is often convenient to develop applications by using an in-memory embedded database.
Obviously, in-memory databases do not provide persistent storage.
You need to populate your database when your application starts and be prepared to throw away data when your application ends.

TIP: The "`How-to`" section includes a <<howto.adoc#howto-database-initialization, section on how to initialize a database>>.

Spring Boot can auto-configure embedded https://www.h2database.com[H2], http://hsqldb.org/[HSQL], and https://db.apache.org/derby/[Derby] databases.
You need not provide any connection URLs.
You need only include a build dependency to the embedded database that you want to use.

[NOTE]
====
If you are using this feature in your tests, you may notice that the same database is reused by your whole test suite regardless of the number of application contexts that you use.
If you want to make sure that each context has a separate embedded database, you should set `spring.datasource.generate-unique-name` to `true`.
====

For example, the typical POM dependencies would be as follows:

[source,xml,indent=0]
----
	<dependency>
		<groupId>org.springframework.boot</groupId>
		<artifactId>spring-boot-starter-data-jpa</artifactId>
	</dependency>
	<dependency>
		<groupId>org.hsqldb</groupId>
		<artifactId>hsqldb</artifactId>
		<scope>runtime</scope>
	</dependency>
----

NOTE: You need a dependency on `spring-jdbc` for an embedded database to be auto-configured.
In this example, it is pulled in transitively through `spring-boot-starter-data-jpa`.

TIP: If, for whatever reason, you do configure the connection URL for an embedded database, take care to ensure that the database's automatic shutdown is disabled.
If you use H2, you should use `DB_CLOSE_ON_EXIT=FALSE` to do so.
If you use HSQLDB, you should ensure that `shutdown=true` is not used.
Disabling the database's automatic shutdown lets Spring Boot control when the database is closed, thereby ensuring that it happens once access to the database is no longer needed.



[[boot-features-connect-to-production-database]]
==== Connection to a Production Database
Production database connections can also be auto-configured by using a pooling `DataSource`.
Spring Boot uses the following algorithm for choosing a specific implementation:

. We prefer https://github.com/brettwooldridge/HikariCP[HikariCP] for its performance and concurrency.
  If HikariCP is available, we always choose it.
. Otherwise, if the Tomcat pooling `DataSource` is available, we use it.
. If neither HikariCP nor the Tomcat pooling datasource are available and if https://commons.apache.org/proper/commons-dbcp/[Commons DBCP2] is available, we use it.

If you use the `spring-boot-starter-jdbc` or `spring-boot-starter-data-jpa` "`starters`", you automatically get a dependency to `HikariCP`.

NOTE: You can bypass that algorithm completely and specify the connection pool to use by setting the configprop:spring.datasource.type[] property.
This is especially important if you run your application in a Tomcat container, as `tomcat-jdbc` is provided by default.

TIP: Additional connection pools can always be configured manually.
If you define your own `DataSource` bean, auto-configuration does not occur.

DataSource configuration is controlled by external configuration properties in `+spring.datasource.*+`.
For example, you might declare the following section in `application.properties`:

[source,properties,indent=0,configprops]
----
	spring.datasource.url=jdbc:mysql://localhost/test
	spring.datasource.username=dbuser
	spring.datasource.password=dbpass
	spring.datasource.driver-class-name=com.mysql.jdbc.Driver
----

NOTE: You should at least specify the URL by setting the configprop:spring.datasource.url[] property.
Otherwise, Spring Boot tries to auto-configure an embedded database.

TIP: You often do not need to specify the `driver-class-name`, since Spring Boot can deduce it for most databases from the `url`.

NOTE: For a pooling `DataSource` to be created, we need to be able to verify that a valid `Driver` class is available, so we check for that before doing anything.
In other words, if you set `spring.datasource.driver-class-name=com.mysql.jdbc.Driver`, then that class has to be loadable.

See {spring-boot-autoconfigure-module-code}/jdbc/DataSourceProperties.java[`DataSourceProperties`] for more of the supported options.
These are the standard options that work regardless of the actual implementation.
It is also possible to fine-tune implementation-specific settings by using their respective prefix (`+spring.datasource.hikari.*+`, `+spring.datasource.tomcat.*+`, and `+spring.datasource.dbcp2.*+`).
Refer to the documentation of the connection pool implementation you are using for more details.

For instance, if you use the {tomcat-docs}/jdbc-pool.html#Common_Attributes[Tomcat connection pool], you could customize many additional settings, as shown in the following example:

[source,properties,indent=0,configprops]
----
	# Number of ms to wait before throwing an exception if no connection is available.
	spring.datasource.tomcat.max-wait=10000

	# Maximum number of active connections that can be allocated from this pool at the same time.
	spring.datasource.tomcat.max-active=50

	# Validate the connection before borrowing it from the pool.
	spring.datasource.tomcat.test-on-borrow=true
----



[[boot-features-connecting-to-a-jndi-datasource]]
==== Connection to a JNDI DataSource
If you deploy your Spring Boot application to an Application Server, you might want to configure and manage your DataSource by using your Application Server's built-in features and access it by using JNDI.

The configprop:spring.datasource.jndi-name[] property can be used as an alternative to the configprop:spring.datasource.url[], configprop:spring.datasource.username[], and configprop:spring.datasource.password[] properties to access the `DataSource` from a specific JNDI location.
For example, the following section in `application.properties` shows how you can access a JBoss AS defined `DataSource`:

[source,properties,indent=0,configprops]
----
	spring.datasource.jndi-name=java:jboss/datasources/customers
----



[[boot-features-using-jdbc-template]]
=== Using JdbcTemplate
Spring's `JdbcTemplate` and `NamedParameterJdbcTemplate` classes are auto-configured, and you can `@Autowire` them directly into your own beans, as shown in the following example:

[source,java,indent=0]
----
	import org.springframework.beans.factory.annotation.Autowired;
	import org.springframework.jdbc.core.JdbcTemplate;
	import org.springframework.stereotype.Component;

	@Component
	public class MyBean {

		private final JdbcTemplate jdbcTemplate;

		@Autowired
		public MyBean(JdbcTemplate jdbcTemplate) {
			this.jdbcTemplate = jdbcTemplate;
		}

		// ...

	}
----

You can customize some properties of the template by using the `spring.jdbc.template.*` properties, as shown in the following example:

[source,properties,indent=0,configprops]
----
	spring.jdbc.template.max-rows=500
----

NOTE: The `NamedParameterJdbcTemplate` reuses the same `JdbcTemplate` instance behind the scenes.
If more than one `JdbcTemplate` is defined and no primary candidate exists, the `NamedParameterJdbcTemplate` is not auto-configured.



[[boot-features-jpa-and-spring-data]]
=== JPA and Spring Data JPA
The Java Persistence API is a standard technology that lets you "`map`" objects to relational databases.
The `spring-boot-starter-data-jpa` POM provides a quick way to get started.
It provides the following key dependencies:

* Hibernate: One of the most popular JPA implementations.
* Spring Data JPA: Helps you to implement JPA-based repositories.
* Spring ORM: Core ORM support from the Spring Framework.

TIP: We do not go into too many details of JPA or {spring-data}[Spring Data] here.
You can follow the https://spring.io/guides/gs/accessing-data-jpa/["`Accessing Data with JPA`"] guide from https://spring.io and read the {spring-data-jpa}[Spring Data JPA] and https://hibernate.org/orm/documentation/[Hibernate] reference documentation.



[[boot-features-entity-classes]]
==== Entity Classes
Traditionally, JPA "`Entity`" classes are specified in a `persistence.xml` file.
With Spring Boot, this file is not necessary and "`Entity Scanning`" is used instead.
By default, all packages below your main configuration class (the one annotated with `@EnableAutoConfiguration` or `@SpringBootApplication`) are searched.

Any classes annotated with `@Entity`, `@Embeddable`, or `@MappedSuperclass` are considered.
A typical entity class resembles the following example:

[source,java,indent=0]
----
	package com.example.myapp.domain;

	import java.io.Serializable;
	import javax.persistence.*;

	@Entity
	public class City implements Serializable {

		@Id
		@GeneratedValue
		private Long id;

		@Column(nullable = false)
		private String name;

		@Column(nullable = false)
		private String state;

		// ... additional members, often include @OneToMany mappings

		protected City() {
			// no-args constructor required by JPA spec
			// this one is protected since it shouldn't be used directly
		}

		public City(String name, String state) {
			this.name = name;
			this.state = state;
		}

		public String getName() {
			return this.name;
		}

		public String getState() {
			return this.state;
		}

		// ... etc

	}
----

TIP: You can customize entity scanning locations by using the `@EntityScan` annotation.
See the "`<<howto.adoc#howto-separate-entity-definitions-from-spring-configuration>>`" how-to.



[[boot-features-spring-data-jpa-repositories]]
==== Spring Data JPA Repositories
{spring-data-jpa}[Spring Data JPA] repositories are interfaces that you can define to access data.
JPA queries are created automatically from your method names.
For example, a `CityRepository` interface might declare a `findAllByState(String state)` method to find all the cities in a given state.

For more complex queries, you can annotate your method with Spring Data's {spring-data-jpa-api}/repository/Query.html[`Query`] annotation.

Spring Data repositories usually extend from the {spring-data-commons-api}/repository/Repository.html[`Repository`] or {spring-data-commons-api}/repository/CrudRepository.html[`CrudRepository`] interfaces.
If you use auto-configuration, repositories are searched from the package containing your main configuration class (the one annotated with `@EnableAutoConfiguration` or `@SpringBootApplication`) down.

The following example shows a typical Spring Data repository interface definition:

[source,java,indent=0]
----
	package com.example.myapp.domain;

	import org.springframework.data.domain.*;
	import org.springframework.data.repository.*;

	public interface CityRepository extends Repository<City, Long> {

		Page<City> findAll(Pageable pageable);

		City findByNameAndStateAllIgnoringCase(String name, String state);

	}
----

Spring Data JPA repositories support three different modes of bootstrapping: default, deferred, and lazy.
To enable deferred or lazy bootstrapping, set the configprop:spring.data.jpa.repositories.bootstrap-mode[] property to `deferred` or `lazy` respectively.
When using deferred or lazy bootstrapping, the auto-configured `EntityManagerFactoryBuilder` will use the context's `AsyncTaskExecutor`, if any, as the bootstrap executor.
If more than one exists, the one named `applicationTaskExecutor` will be used.

TIP: We have barely scratched the surface of Spring Data JPA.
For complete details, see the {spring-data-jdbc-docs}[Spring Data JPA reference documentation].



[[boot-features-creating-and-dropping-jpa-databases]]
==== Creating and Dropping JPA Databases
By default, JPA databases are automatically created *only* if you use an embedded database (H2, HSQL, or Derby).
You can explicitly configure JPA settings by using `+spring.jpa.*+` properties.
For example, to create and drop tables you can add the following line to your `application.properties`:

[indent=0]
----
	spring.jpa.hibernate.ddl-auto=create-drop
----

NOTE: Hibernate's own internal property name for this (if you happen to remember it better) is `hibernate.hbm2ddl.auto`.
You can set it, along with other Hibernate native properties, by using `+spring.jpa.properties.*+` (the prefix is stripped before adding them to the entity manager).
The following line shows an example of setting JPA properties for Hibernate:

[indent=0]
----
	spring.jpa.properties.hibernate.globally_quoted_identifiers=true
----

The line in the preceding example passes a value of `true` for the `hibernate.globally_quoted_identifiers` property to the Hibernate entity manager.

By default, the DDL execution (or validation) is deferred until the `ApplicationContext` has started.
There is also a `spring.jpa.generate-ddl` flag, but it is not used if Hibernate auto-configuration is active, because the `ddl-auto` settings are more fine-grained.



[[boot-features-jpa-in-web-environment]]
==== Open EntityManager in View
If you are running a web application, Spring Boot by default registers {spring-framework-api}/orm/jpa/support/OpenEntityManagerInViewInterceptor.html[`OpenEntityManagerInViewInterceptor`] to apply the "`Open EntityManager in View`" pattern, to allow for lazy loading in web views.
If you do not want this behavior, you should set `spring.jpa.open-in-view` to `false` in your `application.properties`.



[[boot-features-data-jdbc]]
=== Spring Data JDBC
Spring Data includes repository support for JDBC and will automatically generate SQL for the methods on `CrudRepository`.
For more advanced queries, a `@Query` annotation is provided.

Spring Boot will auto-configure Spring Data's JDBC repositories when the necessary dependencies are on the classpath.
They can be added to your project with a single dependency on `spring-boot-starter-data-jdbc`.
If necessary, you can take control of Spring Data JDBC's configuration by adding the `@EnableJdbcRepositories` annotation or a `JdbcConfiguration` subclass to your application.

TIP: For complete details of Spring Data JDBC, please refer to the {spring-data-jdbc-docs}[reference documentation].



[[boot-features-sql-h2-console]]
=== Using H2's Web Console
The https://www.h2database.com[H2 database] provides a https://www.h2database.com/html/quickstart.html#h2_console[browser-based console] that Spring Boot can auto-configure for you.
The console is auto-configured when the following conditions are met:

* You are developing a servlet-based web application.
* `com.h2database:h2` is on the classpath.
* You are using <<using-spring-boot.adoc#using-boot-devtools,Spring Boot's developer tools>>.

TIP: If you are not using Spring Boot's developer tools but would still like to make use of H2's console, you can configure the configprop:spring.h2.console.enabled[] property with a value of `true`.

NOTE: The H2 console is only intended for use during development, so you should take care to ensure that `spring.h2.console.enabled` is not set to `true` in production.



[[boot-features-sql-h2-console-custom-path]]
==== Changing the H2 Console's Path
By default, the console is available at `/h2-console`.
You can customize the console's path by using the configprop:spring.h2.console.path[] property.



[[boot-features-jooq]]
=== Using jOOQ
jOOQ Object Oriented Querying (https://www.jooq.org/[jOOQ]) is a popular product from https://www.datageekery.com/[Data Geekery] which generates Java code from your database and lets you build type-safe SQL queries through its fluent API.
Both the commercial and open source editions can be used with Spring Boot.



==== Code Generation
In order to use jOOQ type-safe queries, you need to generate Java classes from your database schema.
You can follow the instructions in the {jooq-docs}/#jooq-in-7-steps-step3[jOOQ user manual].
If you use the `jooq-codegen-maven` plugin and you also use the `spring-boot-starter-parent` "`parent POM`", you can safely omit the plugin's `<version>` tag.
You can also use Spring Boot-defined version variables (such as `h2.version`) to declare the plugin's database dependency.
The following listing shows an example:

[source,xml,indent=0]
----
	<plugin>
		<groupId>org.jooq</groupId>
		<artifactId>jooq-codegen-maven</artifactId>
		<executions>
			...
		</executions>
		<dependencies>
			<dependency>
				<groupId>com.h2database</groupId>
				<artifactId>h2</artifactId>
				<version>${h2.version}</version>
			</dependency>
		</dependencies>
		<configuration>
			<jdbc>
				<driver>org.h2.Driver</driver>
				<url>jdbc:h2:~/yourdatabase</url>
			</jdbc>
			<generator>
				...
			</generator>
		</configuration>
	</plugin>
----



==== Using DSLContext
The fluent API offered by jOOQ is initiated through the `org.jooq.DSLContext` interface.
Spring Boot auto-configures a `DSLContext` as a Spring Bean and connects it to your application `DataSource`.
To use the `DSLContext`, you can `@Autowire` it, as shown in the following example:

[source,java,indent=0]
----
	@Component
	public class JooqExample implements CommandLineRunner {

		private final DSLContext create;

		@Autowired
		public JooqExample(DSLContext dslContext) {
			this.create = dslContext;
		}

	}
----

TIP: The jOOQ manual tends to use a variable named `create` to hold the `DSLContext`.

You can then use the `DSLContext` to construct your queries, as shown in the following example:

[source,java,indent=0]
----
	public List<GregorianCalendar> authorsBornAfter1980() {
		return this.create.selectFrom(AUTHOR)
			.where(AUTHOR.DATE_OF_BIRTH.greaterThan(new GregorianCalendar(1980, 0, 1)))
			.fetch(AUTHOR.DATE_OF_BIRTH);
	}
----



==== jOOQ SQL Dialect
Unless the configprop:spring.jooq.sql-dialect[] property has been configured, Spring Boot determines the SQL dialect to use for your datasource.
If Spring Boot could not detect the dialect, it uses `DEFAULT`.

NOTE: Spring Boot can only auto-configure dialects supported by the open source version of jOOQ.



==== Customizing jOOQ
More advanced customizations can be achieved by defining your own `@Bean` definitions, which is used when the jOOQ `Configuration` is created.
You can define beans for the following jOOQ Types:

* `ConnectionProvider`
* `ExecutorProvider`
* `TransactionProvider`
* `RecordMapperProvider`
* `RecordUnmapperProvider`
* `Settings`
* `RecordListenerProvider`
* `ExecuteListenerProvider`
* `VisitListenerProvider`
* `TransactionListenerProvider`

You can also create your own `org.jooq.Configuration` `@Bean` if you want to take complete control of the jOOQ configuration.



[[boot-features-r2dbc]]
=== Using R2DBC
The Reactive Relational Database Connectivity (https://r2dbc.io[R2DBC]) project brings reactive programming APIs to relational databases.
R2DBC's `io.r2dbc.spi.Connection` provides a standard method of working with non-blocking database connections.
Connections are provided via a `ConnectionFactory`, similar to a `DataSource` with jdbc.

`ConnectionFactory` configuration is controlled by external configuration properties in `+spring.r2dbc.*+`.
For example, you might declare the following section in `application.properties`:

[source,properties,indent=0]
----
	spring.r2dbc.url=r2dbc:postgresql://localhost/test
	spring.r2dbc.username=dbuser
	spring.r2dbc.password=dbpass
----

TIP: You do not need to specify a driver class name, since Spring Boot obtains the driver from R2DBC's Connection Factory discovery.

NOTE: At least the url should be provided.
Information specified in the URL takes precedence over individual properties, i.e. `name`, `username`, `password` and pooling options.

TIP: The "`How-to`" section includes a <<howto.adoc#howto-initialize-a-database-using-r2dbc, section on how to initialize a database>>.

To customize the connections created by a `ConnectionFactory`, i.e., set specific parameters that you do not want (or cannot) configure in your central database configuration, you can use a `ConnectionFactoryOptionsBuilderCustomizer` `@Bean`.
The following example shows how to manually override the database port while the rest of the options is taken from the application configuration:

[source,java,indent=0]
----
	@Bean
	public ConnectionFactoryOptionsBuilderCustomizer connectionFactoryPortCustomizer() {
		return (builder) -> builder.option(PORT, 5432);
	}
----

The following examples shows how to set some PostgreSQL connection options:

[source,java,indent=0]
----
	@Bean
	public ConnectionFactoryOptionsBuilderCustomizer postgresCustomizer() {
		Map<String, String> options = new HashMap<>();
		options.put("lock_timeout", "30s");
		options.put("statement_timeout", "60s");
		return (builder) -> builder.option(OPTIONS, options);
	}
----

When a `ConnectionFactory` bean is available, the regular jdbc `DataSource` auto-configuration backs off.



[[boot-features-r2dbc-embedded-database]]
==== Embedded Database Support
Similarly to <<boot-features-embedded-database-support,the JDBC support>>, Spring Boot can automatically configure an embedded database for reactive usage.
You need not provide any connection URLs.
You need only include a build dependency to the embedded database that you want to use, as shown in the following example:

[source,xml,indent=0]
----
	<dependency>
		<groupId>io.r2dbc</groupId>
		<artifactId>r2dbc-h2</artifactId>
		<scope>runtime</scope>
	</dependency>
----

[NOTE]
====
If you are using this feature in your tests, you may notice that the same database is reused by your whole test suite regardless of the number of application contexts that you use.
If you want to make sure that each context has a separate embedded database, you should set `spring.r2dbc.generate-unique-name` to `true`.
====



[[boot-features-r2dbc-using-database-client]]
==== Using DatabaseClient
Spring Data's `DatabaseClient` class is auto-configured, and you can `@Autowire` it directly into your own beans, as shown in the following example:

[source,java,indent=0]
----
	import org.springframework.beans.factory.annotation.Autowired;
	import org.springframework.data.r2dbc.function.DatabaseClient;
	import org.springframework.stereotype.Component;

	@Component
	public class MyBean {

		private final DatabaseClient databaseClient;

		@Autowired
		public MyBean(DatabaseClient databaseClient) {
			this.databaseClient = databaseClient;
		}

		// ...

	}
----



[[boot-features-spring-data-r2dbc-repositories]]
==== Spring Data R2DBC Repositories
https://spring.io/projects/spring-data-r2dbc[Spring Data R2DBC] repositories are interfaces that you can define to access data.
Queries are created automatically from your method names.
For example, a `CityRepository` interface might declare a `findAllByState(String state)` method to find all the cities in a given state.

For more complex queries, you can annotate your method with Spring Data's {spring-data-r2dbc-api}/repository/Query.html[`Query`] annotation.

Spring Data repositories usually extend from the {spring-data-commons-api}/repository/Repository.html[`Repository`] or {spring-data-commons-api}/repository/CrudRepository.html[`CrudRepository`] interfaces.
If you use auto-configuration, repositories are searched from the package containing your main configuration class (the one annotated with `@EnableAutoConfiguration` or `@SpringBootApplication`) down.

The following example shows a typical Spring Data repository interface definition:

[source,java,indent=0]
----
	package com.example.myapp.domain;

	import org.springframework.data.domain.*;
	import org.springframework.data.repository.*;
	import reactor.core.publisher.Mono;

	public interface CityRepository extends Repository<City, Long> {

		Mono<City> findByNameAndStateAllIgnoringCase(String name, String state);

	}
----

TIP: We have barely scratched the surface of Spring Data R2DBC. For complete details, see the {spring-data-r2dbc-docs}[Spring Data R2DBC reference documentation].



[[boot-features-nosql]]
== Working with NoSQL Technologies
Spring Data provides additional projects that help you access a variety of NoSQL technologies, including:

* {spring-data-mongodb}[MongoDB]
* {spring-data-neo4j}[Neo4J]
* {spring-data-elasticsearch}[Elasticsearch]
* {spring-data-solr}[Solr]
* {spring-data-redis}[Redis]
* {spring-data-gemfire}[GemFire] or {spring-data-geode}[Geode]
* {spring-data-cassandra}[Cassandra]
* {spring-data-couchbase}[Couchbase]
* {spring-data-ldap}[LDAP]

Spring Boot provides auto-configuration for Redis, MongoDB, Neo4j, Elasticsearch, Solr Cassandra, Couchbase, and LDAP.
You can make use of the other projects, but you must configure them yourself.
Refer to the appropriate reference documentation at {spring-data}.



[[boot-features-redis]]
=== Redis
https://redis.io/[Redis] is a cache, message broker, and richly-featured key-value store.
Spring Boot offers basic auto-configuration for the https://github.com/lettuce-io/lettuce-core/[Lettuce] and https://github.com/xetorthio/jedis/[Jedis] client libraries and the abstractions on top of them provided by https://github.com/spring-projects/spring-data-redis[Spring Data Redis].

There is a `spring-boot-starter-data-redis` "`Starter`" for collecting the dependencies in a convenient way.
By default, it uses https://github.com/lettuce-io/lettuce-core/[Lettuce].
That starter handles both traditional and reactive applications.

TIP: we also provide a `spring-boot-starter-data-redis-reactive` "`Starter`" for consistency with the other stores with reactive support.



[[boot-features-connecting-to-redis]]
==== Connecting to Redis
You can inject an auto-configured `RedisConnectionFactory`, `StringRedisTemplate`, or vanilla `RedisTemplate` instance as you would any other Spring Bean.
By default, the instance tries to connect to a Redis server at `localhost:6379`.
The following listing shows an example of such a bean:

[source,java,indent=0]
----
	@Component
	public class MyBean {

		private StringRedisTemplate template;

		@Autowired
		public MyBean(StringRedisTemplate template) {
			this.template = template;
		}

		// ...

	}
----

TIP: You can also register an arbitrary number of beans that implement `LettuceClientConfigurationBuilderCustomizer` for more advanced customizations.
If you use Jedis, `JedisClientConfigurationBuilderCustomizer` is also available.

If you add your own `@Bean` of any of the auto-configured types, it replaces the default (except in the case of `RedisTemplate`, when the exclusion is based on the bean name, `redisTemplate`, not its type).
By default, if `commons-pool2` is on the classpath, you get a pooled connection factory.



[[boot-features-mongodb]]
=== MongoDB
https://www.mongodb.com/[MongoDB] is an open-source NoSQL document database that uses a JSON-like schema instead of traditional table-based relational data.
Spring Boot offers several conveniences for working with MongoDB, including the `spring-boot-starter-data-mongodb` and `spring-boot-starter-data-mongodb-reactive` "`Starters`".



[[boot-features-connecting-to-mongodb]]
==== Connecting to a MongoDB Database
To access MongoDB databases, you can inject an auto-configured `org.springframework.data.mongodb.MongoDatabaseFactory`.
By default, the instance tries to connect to a MongoDB server at `mongodb://localhost/test`.
The following example shows how to connect to a MongoDB database:

[source,java,indent=0]
----
	import org.springframework.data.mongodb.MongoDatabaseFactory;
	import com.mongodb.client.MongoDatabase;

	@Component
	public class MyBean {

		private final MongoDatabaseFactory mongo;

		@Autowired
		public MyBean(MongoDatabaseFactory mongo) {
			this.mongo = mongo;
		}

		// ...

		public void example() {
			MongoDatabase db = mongo.getMongoDatabase();
			// ...
		}

	}
----

You can set the configprop:spring.data.mongodb.uri[] property to change the URL and configure additional settings such as the _replica set_, as shown in the following example:

[source,properties,indent=0,configprops]
----
	spring.data.mongodb.uri=mongodb://user:secret@mongo1.example.com:12345,mongo2.example.com:23456/test
----

Alternatively, you can specify connection details using discrete properties.
For example, you might declare the following settings in your `application.properties`:

[source,properties,indent=0,configprops]
----
	spring.data.mongodb.host=mongoserver.example.com
	spring.data.mongodb.port=27017
	spring.data.mongodb.database=test
	spring.data.mongodb.username=user
	spring.data.mongodb.password=secret
----

If you have defined your own `MongoClient`, it will be used to auto-configure a suitable `MongoDatabaseFactory`.

TIP: If `spring.data.mongodb.port` is not specified, the default of `27017` is used.
You could delete this line from the example shown earlier.

TIP: If you do not use Spring Data MongoDB, you can inject a `MongoClient` bean instead of using `MongoDatabaseFactory`.
If you want to take complete control of establishing the MongoDB connection, you can also declare your own `MongoDatabaseFactory` or `MongoClient` bean.

NOTE: If you are using the reactive driver, Netty is required for SSL.
The auto-configuration configures this factory automatically if Netty is available and the factory to use hasn't been customized already.



[[boot-features-mongo-template]]
==== MongoTemplate
{spring-data-mongodb}[Spring Data MongoDB] provides a {spring-data-mongodb-api}/core/MongoTemplate.html[`MongoTemplate`] class that is very similar in its design to Spring's `JdbcTemplate`.
As with `JdbcTemplate`, Spring Boot auto-configures a bean for you to inject the template, as follows:

[source,java,indent=0]
----
	import org.springframework.data.mongodb.core.MongoTemplate;
	import org.springframework.stereotype.Component;

	@Component
	public class MyBean {

		private final MongoTemplate mongoTemplate;

		public MyBean(MongoTemplate mongoTemplate) {
			this.mongoTemplate = mongoTemplate;
		}

		// ...

	}
----

See the {spring-data-mongodb-api}/core/MongoOperations.html[`MongoOperations` Javadoc] for complete details.



[[boot-features-spring-data-mongo-repositories]]
[[boot-features-spring-data-mongodb-repositories]]
==== Spring Data MongoDB Repositories
Spring Data includes repository support for MongoDB.
As with the JPA repositories discussed earlier, the basic principle is that queries are constructed automatically, based on method names.

In fact, both Spring Data JPA and Spring Data MongoDB share the same common infrastructure.
You could take the JPA example from earlier and, assuming that `City` is now a MongoDB data class rather than a JPA `@Entity`, it works in the same way, as shown in the following example:

[source,java,indent=0]
----
	package com.example.myapp.domain;

	import org.springframework.data.domain.*;
	import org.springframework.data.repository.*;

	public interface CityRepository extends Repository<City, Long> {

		Page<City> findAll(Pageable pageable);

		City findByNameAndStateAllIgnoringCase(String name, String state);

	}
----

TIP: You can customize document scanning locations by using the `@EntityScan` annotation.

TIP: For complete details of Spring Data MongoDB, including its rich object mapping technologies, refer to its {spring-data-mongodb}[reference documentation].



[[boot-features-mongo-embedded]]
==== Embedded Mongo
Spring Boot offers auto-configuration for https://github.com/flapdoodle-oss/de.flapdoodle.embed.mongo[Embedded Mongo].
To use it in your Spring Boot application, add a dependency on `de.flapdoodle.embed:de.flapdoodle.embed.mongo`.

The port that Mongo listens on can be configured by setting the configprop:spring.data.mongodb.port[] property.
To use a randomly allocated free port, use a value of 0.
The `MongoClient` created by `MongoAutoConfiguration` is automatically configured to use the randomly allocated port.

NOTE: If you do not configure a custom port, the embedded support uses a random port (rather than 27017) by default.

If you have SLF4J on the classpath, the output produced by Mongo is automatically routed to a logger named `org.springframework.boot.autoconfigure.mongo.embedded.EmbeddedMongo`.

You can declare your own `IMongodConfig` and `IRuntimeConfig` beans to take control of the Mongo instance's configuration and logging routing.
The download configuration can be customized by declaring a `DownloadConfigBuilderCustomizer` bean.



[[boot-features-neo4j]]
=== Neo4j
https://neo4j.com/[Neo4j] is an open-source NoSQL graph database that uses a rich data model of nodes connected by first class relationships, which is better suited for connected big data than traditional RDBMS approaches.
Spring Boot offers several conveniences for working with Neo4j, including the `spring-boot-starter-data-neo4j` "`Starter`".



[[boot-features-connecting-to-neo4j]]
==== Connecting to a Neo4j Database
To access a Neo4j server, you can inject an auto-configured `org.neo4j.ogm.session.Session`.
By default, the instance tries to connect to a Neo4j server at `localhost:7687` using the Bolt protocol.
The following example shows how to inject a Neo4j `Session`:

[source,java,indent=0]
----
	@Component
	public class MyBean {

		private final Session session;

		@Autowired
		public MyBean(Session session) {
			this.session = session;
		}

		// ...

	}
----

You can configure the uri and credentials to use by setting the `spring.data.neo4j.*` properties, as shown in the following example:

[source,properties,indent=0,configprops]
----
	spring.data.neo4j.uri=bolt://my-server:7687
	spring.data.neo4j.username=neo4j
	spring.data.neo4j.password=secret
----

You can take full control over the session creation by adding either an `org.neo4j.ogm.config.Configuration` bean or an `org.neo4j.ogm.session.SessionFactory` bean.



[[boot-features-connecting-to-neo4j-embedded]]
==== Using the Embedded Mode
If you add `org.neo4j:neo4j-ogm-embedded-driver` to the dependencies of your application, Spring Boot automatically configures an in-process embedded instance of Neo4j that does not persist any data when your application shuts down.

NOTE: As the embedded Neo4j OGM  driver  does not provide the Neo4j kernel itself, you have to declare `org.neo4j:neo4j` as dependency yourself.
Refer to https://neo4j.com/docs/ogm-manual/current/reference/#reference:getting-started[the Neo4j OGM documentation] for a list of compatible versions.

The embedded driver takes precedence over the other drivers when there are multiple drivers on the classpath.
You can explicitly disable the embedded mode by setting `spring.data.neo4j.embedded.enabled=false`.

<<boot-features-testing-spring-boot-applications-testing-autoconfigured-neo4j-test,Data Neo4j Tests>> automatically make use of an embedded Neo4j instance if the embedded driver and Neo4j kernel are on the classpath as described above.

NOTE: You can enable persistence for the embedded mode by providing a path to a database file in your configuration, e.g. `spring.data.neo4j.uri=file://var/tmp/graph.db`.



[[boot-features-neo4j-ogm-native-types]]
==== Using Native Types
Neo4j-OGM can map some types, like those in `java.time.*`, to `String`-based properties or to one of the native types that Neo4j provides.
For backwards compatibility reasons the default for Neo4j-OGM is to use a `String`-based representation.
To use native types, add a dependency on either `org.neo4j:neo4j-ogm-bolt-native-types` or `org.neo4j:neo4j-ogm-embedded-native-types`, and configure the configprop:spring.data.neo4j.use-native-types[] property as shown in the following example:

[source,properties,indent=0,configprops]
----
	spring.data.neo4j.use-native-types=true
----



[[boot-features-neo4j-ogm-session]]
==== Neo4jSession
By default, if you are running a web application, the session is bound to the thread for the entire processing of the request (that is, it uses the "Open Session in View" pattern).
If you do not want this behavior, add the following line to your `application.properties` file:

[source,properties,indent=0,configprops]
----
	spring.data.neo4j.open-in-view=false
----



[[boot-features-spring-data-neo4j-repositories]]
==== Spring Data Neo4j Repositories
Spring Data includes repository support for Neo4j.

Spring Data Neo4j shares the common infrastructure with Spring Data JPA as many other Spring Data modules do.
You could take the JPA example from earlier and define `City` as Neo4j OGM `@NodeEntity` rather than JPA `@Entity` and the repository abstraction works in the same way, as shown in the following example:

[source,java,indent=0]
----
	package com.example.myapp.domain;

	import java.util.Optional;

	import org.springframework.data.neo4j.repository.*;

	public interface CityRepository extends Neo4jRepository<City, Long> {

		Optional<City> findOneByNameAndState(String name, String state);

	}
----

The `spring-boot-starter-data-neo4j` "`Starter`" enables the repository support as well as transaction management.
You can customize the locations to look for repositories and entities by using `@EnableNeo4jRepositories` and `@EntityScan` respectively on a `@Configuration`-bean.

TIP: For complete details of Spring Data Neo4j, including its object mapping technologies, refer to the {spring-data-neo4j-docs}[reference documentation].



[[boot-features-solr]]
=== Solr
https://lucene.apache.org/solr/[Apache Solr] is a search engine.
Spring Boot offers basic auto-configuration for the Solr 5 client library and the abstractions on top of it provided by https://github.com/spring-projects/spring-data-solr[Spring Data Solr].
There is a `spring-boot-starter-data-solr` "`Starter`" for collecting the dependencies in a convenient way.



[[boot-features-connecting-to-solr]]
==== Connecting to Solr
You can inject an auto-configured `SolrClient` instance as you would any other Spring bean.
By default, the instance tries to connect to a server at `http://localhost:8983/solr`.
The following example shows how to inject a Solr bean:

[source,java,indent=0]
----
	@Component
	public class MyBean {

		private SolrClient solr;

		@Autowired
		public MyBean(SolrClient solr) {
			this.solr = solr;
		}

		// ...

	}
----

If you add your own `@Bean` of type `SolrClient`, it replaces the default.



[[boot-features-spring-data-solr-repositories]]
==== Spring Data Solr Repositories
Spring Data includes repository support for Apache Solr.
As with the JPA repositories discussed earlier, the basic principle is that queries are automatically constructed for you based on method names.

In fact, both Spring Data JPA and Spring Data Solr share the same common infrastructure.
You could take the JPA example from earlier and, assuming that `City` is now a `@SolrDocument` class rather than a JPA `@Entity`, it works in the same way.

IP: For complete details of Spring Data Solr, refer to the {spring-data-solr-docs}[reference documentation].



[[boot-features-elasticsearch]]
=== Elasticsearch
https://www.elastic.co/products/elasticsearch[Elasticsearch] is an open source, distributed, RESTful search and analytics engine.
Spring Boot offers basic auto-configuration for Elasticsearch.

Spring Boot supports several clients:

* The official Java "Low Level" and "High Level" REST clients
* The `ReactiveElasticsearchClient` provided by Spring Data Elasticsearch

Spring Boot provides a dedicated "`Starter`", `spring-boot-starter-data-elasticsearch`.


[[boot-features-connecting-to-elasticsearch-rest]]
==== Connecting to Elasticsearch using REST clients
Elasticsearch ships https://www.elastic.co/guide/en/elasticsearch/client/java-rest/current/index.html[two different REST clients] that you can use to query a cluster: the "Low Level" client and the "High Level" client.

If you have the `org.elasticsearch.client:elasticsearch-rest-client` dependency on the classpath, Spring Boot will auto-configure and register a `RestClient` bean that by default targets `http://localhost:9200`.
You can further tune how `RestClient` is configured, as shown in the following example:

[source,properties,indent=0,configprops]
----
	spring.elasticsearch.rest.uris=https://search.example.com:9200
	spring.elasticsearch.rest.read-timeout=10s
	spring.elasticsearch.rest.username=user
	spring.elasticsearch.rest.password=secret
----

You can also register an arbitrary number of beans that implement `RestClientBuilderCustomizer` for more advanced customizations.
To take full control over the registration, define a `RestClient` bean.

If you have the `org.elasticsearch.client:elasticsearch-rest-high-level-client` dependency on the classpath, Spring Boot will auto-configure a `RestHighLevelClient`, which wraps any existing `RestClient` bean, reusing its HTTP configuration.


[[boot-features-connecting-to-elasticsearch-reactive-rest]]
==== Connecting to Elasticsearch using Reactive REST clients
{spring-data-elasticsearch}[Spring Data Elasticsearch] ships `ReactiveElasticsearchClient` for querying Elasticsearch instances in a reactive fashion.
It is built on top of WebFlux's `WebClient`, so both `spring-boot-starter-elasticsearch` and `spring-boot-starter-webflux` dependencies are useful to enable this support.

By default, Spring Boot will auto-configure and register a `ReactiveElasticsearchClient`
bean that targets `http://localhost:9200`.
You can further tune how it is configured, as shown in the following example:

[source,properties,indent=0,configprops]
----
	spring.data.elasticsearch.client.reactive.endpoints=search.example.com:9200
	spring.data.elasticsearch.client.reactive.use-ssl=true
	spring.data.elasticsearch.client.reactive.socket-timeout=10s
	spring.data.elasticsearch.client.reactive.username=user
	spring.data.elasticsearch.client.reactive.password=secret
----

If the configuration properties are not enough and you'd like to fully control the client
configuration, you can register a custom `ClientConfiguration` bean.

[[boot-features-connecting-to-elasticsearch-spring-data]]
==== Connecting to Elasticsearch by Using Spring Data
To connect to Elasticsearch, a `RestHighLevelClient` bean must be defined,
auto-configured by Spring Boot or manually provided by the application (see previous sections).
With this configuration in place, an
`ElasticsearchRestTemplate` can be injected like any other Spring bean,
as shown in the following example:

[source,java,indent=0]
----
	@Component
	public class MyBean {

		private final ElasticsearchRestTemplate template;

		public MyBean(ElasticsearchRestTemplate template) {
			this.template = template;
		}

		// ...

	}
----

In the presence of `spring-data-elasticsearch` and the required dependencies for using a `WebClient` (typically `spring-boot-starter-webflux`), Spring Boot can also auto-configure a <<boot-features-connecting-to-elasticsearch-reactive-rest,ReactiveElasticsearchClient>> and a `ReactiveElasticsearchTemplate` as beans.
They are the reactive equivalent of the other REST clients.



[[boot-features-spring-data-elasticsearch-repositories]]
==== Spring Data Elasticsearch Repositories
Spring Data includes repository support for Elasticsearch.
As with the JPA repositories discussed earlier, the basic principle is that queries are constructed for you automatically based on method names.

In fact, both Spring Data JPA and Spring Data Elasticsearch share the same common infrastructure.
You could take the JPA example from earlier and, assuming that `City` is now an Elasticsearch `@Document` class rather than a JPA `@Entity`, it works in the same way.

TIP: For complete details of Spring Data Elasticsearch, refer to the {spring-data-elasticsearch-docs}[reference documentation].

Spring Boot supports both classic and reactive Elasticsearch repositories, using the `ElasticsearchRestTemplate` or `ReactiveElasticsearchTemplate` beans.
Most likely those beans are auto-configured by Spring Boot given the required dependencies are present.

If you wish to use your own template for backing the Elasticsearch repositories, you can add your own `ElasticsearchRestTemplate` or `ElasticsearchOperations` `@Bean`, as long as it is named `"elasticsearchTemplate"`.
Same applies to `ReactiveElasticsearchTemplate` and `ReactiveElasticsearchOperations`, with the bean name `"reactiveElasticsearchTemplate"`.

You can choose to disable the repositories support with the following property:

[source,properties,indent=0,configprops]
----
    spring.data.elasticsearch.repositories.enabled=false
----


[[boot-features-cassandra]]
=== Cassandra
https://cassandra.apache.org/[Cassandra] is an open source, distributed database management system designed to handle large amounts of data across many commodity servers.
Spring Boot offers auto-configuration for Cassandra and the abstractions on top of it provided by https://github.com/spring-projects/spring-data-cassandra[Spring Data Cassandra].
There is a `spring-boot-starter-data-cassandra` "`Starter`" for collecting the dependencies in a convenient way.



[[boot-features-connecting-to-cassandra]]
==== Connecting to Cassandra
You can inject an auto-configured `CassandraTemplate` or a Cassandra `CqlSession` instance as you would with any other Spring Bean.
The `spring.data.cassandra.*` properties can be used to customize the connection.
Generally, you provide `keyspace-name` and `contact-points` as well the local datacenter name, as shown in the following example:

[source,properties,indent=0,configprops]
----
	spring.data.cassandra.keyspace-name=mykeyspace
	spring.data.cassandra.contact-points=cassandrahost1:9042,cassandrahost2:9042
	spring.data.cassandra.local-datacenter=datacenter1
----

If the port is the same for all your contact points you can use a shortcut and only specify the host names, as shown in the following example:

[source,properties,indent=0,configprops]
----
	spring.data.cassandra.keyspace-name=mykeyspace
	spring.data.cassandra.contact-points=cassandrahost1,cassandrahost2
	spring.data.cassandra.local-datacenter=datacenter1
----

TIP: Those two examples are identical as the port default to `9042`.
If you need to configure the port, use `spring.data.cassandra.port`.

You can also register an arbitrary number of beans that implement `DriverConfigLoaderBuilderCustomizer` for more advanced driver customizations.
The `CqlSession` can be customized with a bean of type `CqlSessionBuilderCustomizer`.

NOTE: If you're using `CqlSessionBuilder` to create multiple `CqlSession` beans, keep in mind the builder is mutable so make sure to inject a fresh copy for each session.

The following code listing shows how to inject a Cassandra bean:

[source,java,indent=0]
----
	@Component
	public class MyBean {

		private final CassandraTemplate template;

		public MyBean(CassandraTemplate template) {
			this.template = template;
		}

		// ...

	}
----

If you add your own `@Bean` of type `CassandraTemplate`, it replaces the default.



[[boot-features-spring-data-cassandra-repositories]]
==== Spring Data Cassandra Repositories
Spring Data includes basic repository support for Cassandra.
Currently, this is more limited than the JPA repositories discussed earlier and needs to annotate finder methods with `@Query`.

TIP: For complete details of Spring Data Cassandra, refer to the https://docs.spring.io/spring-data/cassandra/docs/[reference documentation].



[[boot-features-couchbase]]
=== Couchbase
https://www.couchbase.com/[Couchbase] is an open-source, distributed, multi-model NoSQL document-oriented database that is optimized for interactive applications.
Spring Boot offers auto-configuration for Couchbase and the abstractions on top of it provided by https://github.com/spring-projects/spring-data-couchbase[Spring Data Couchbase].
There are `spring-boot-starter-data-couchbase` and `spring-boot-starter-data-couchbase-reactive` "`Starters`" for collecting the dependencies in a convenient way.



[[boot-features-connecting-to-couchbase]]
==== Connecting to Couchbase
You can get a `Cluster` by adding the Couchbase SDK and some configuration.
The `spring.couchbase.*` properties can be used to customize the connection.
Generally, you provide the https://github.com/couchbaselabs/sdk-rfcs/blob/master/rfc/0011-connection-string.md[connection string], username, and password, as shown in the following example:

[source,properties,indent=0,configprops]
----
	spring.couchbase.connection-string=couchbase://192.168.1.123
	spring.couchbase.username=user
	spring.couchbase.password=secret
----

It is also possible to customize some of the `ClusterEnvironment` settings.
For instance, the following configuration changes the timeout to use to open a new `Bucket` and enables SSL support:

[source,properties,indent=0,configprops]
----
	spring.couchbase.env.timeouts.connect=3000
	spring.couchbase.env.ssl.key-store=/location/of/keystore.jks
	spring.couchbase.env.ssl.key-store-password=secret
----

TIP: Check the `spring.couchbase.env.*` properties for more details.
To take more control, one or more `ClusterEnvironmentBuilderCustomizer` beans can be used.



[[boot-features-spring-data-couchbase-repositories]]
==== Spring Data Couchbase Repositories
Spring Data includes repository support for Couchbase.
For complete details of Spring Data Couchbase, refer to the {spring-data-couchbase-docs}[reference documentation].

You can inject an auto-configured `CouchbaseTemplate` instance as you would with any other Spring Bean, provided a `CouchbaseClientFactory` bean is available.
This happens when a `Cluster` is availabe, as described above, and a bucket name as been specified:

[source,properties,indent=0,configprops]
----
	spring.data.couchbase.bucket-name=my-bucket
----

The following examples shows how to inject a `CouchbaseTemplate` bean:

[source,java,indent=0]
----
	@Component
	public class MyBean {

		private final CouchbaseTemplate template;

		@Autowired
		public MyBean(CouchbaseTemplate template) {
			this.template = template;
		}

		// ...

	}
----

There are a few beans that you can define in your own configuration to override those provided by the auto-configuration:

* A `CouchbaseMappingContext` `@Bean` with a name of `couchbaseMappingContext`.
* A `CustomConversions` `@Bean` with a name of `couchbaseCustomConversions`.
* A `CouchbaseTemplate` `@Bean` with a name of `couchbaseTemplate`.

To avoid hard-coding those names in your own config, you can reuse `BeanNames` provided by Spring Data Couchbase.
For instance, you can customize the converters to use, as follows:

[source,java,indent=0]
----
	@Configuration(proxyBeanMethods = false)
	public class SomeConfiguration {

		@Bean(BeanNames.COUCHBASE_CUSTOM_CONVERSIONS)
		public CustomConversions myCustomConversions() {
			return new CustomConversions(...);
		}

		// ...

	}
----



[[boot-features-ldap]]
=== LDAP
https://en.wikipedia.org/wiki/Lightweight_Directory_Access_Protocol[LDAP] (Lightweight Directory Access Protocol) is an open, vendor-neutral, industry standard application protocol for accessing and maintaining distributed directory information services over an IP network.
Spring Boot offers auto-configuration for any compliant LDAP server as well as support for the embedded in-memory LDAP server from https://ldap.com/unboundid-ldap-sdk-for-java/[UnboundID].

LDAP abstractions are provided by https://github.com/spring-projects/spring-data-ldap[Spring Data LDAP].
There is a `spring-boot-starter-data-ldap` "`Starter`" for collecting the dependencies in a convenient way.



[[boot-features-ldap-connecting]]
==== Connecting to an LDAP Server
To connect to an LDAP server, make sure you declare a dependency on the `spring-boot-starter-data-ldap` "`Starter`" or `spring-ldap-core` and then declare the URLs of your server in your application.properties, as shown in the following example:

[source,properties,indent=0,configprops]
----
	spring.ldap.urls=ldap://myserver:1235
	spring.ldap.username=admin
	spring.ldap.password=secret
----

If you need to customize connection settings, you can use the `spring.ldap.base` and `spring.ldap.base-environment` properties.

An `LdapContextSource` is auto-configured based on these settings.
If a `DirContextAuthenticationStrategy` bean is available, it is associated to the auto-configured `LdapContextSource`.
If you need to customize it, for instance to use a `PooledContextSource`, you can still inject the auto-configured `LdapContextSource`.
Make sure to flag your customized `ContextSource` as `@Primary` so that the auto-configured `LdapTemplate` uses it.



[[boot-features-ldap-spring-data-repositories]]
==== Spring Data LDAP Repositories
Spring Data includes repository support for LDAP.
For complete details of Spring Data LDAP, refer to the https://docs.spring.io/spring-data/ldap/docs/1.0.x/reference/html/[reference documentation].

You can also inject an auto-configured `LdapTemplate` instance as you would with any other Spring Bean, as shown in the following example:


[source,java,indent=0]
----
	@Component
	public class MyBean {

		private final LdapTemplate template;

		@Autowired
		public MyBean(LdapTemplate template) {
			this.template = template;
		}

		// ...

	}
----



[[boot-features-ldap-embedded]]
==== Embedded In-memory LDAP Server
For testing purposes, Spring Boot supports auto-configuration of an in-memory LDAP server from https://ldap.com/unboundid-ldap-sdk-for-java/[UnboundID].
To configure the server, add a dependency to `com.unboundid:unboundid-ldapsdk` and declare a configprop:spring.ldap.embedded.base-dn[] property, as follows:

[source,properties,indent=0,configprops]
----
	spring.ldap.embedded.base-dn=dc=spring,dc=io
----

[NOTE]
====
It is possible to define multiple base-dn values, however, since distinguished names usually contain commas, they must be defined using the correct notation.

In yaml files, you can use the yaml list notation:

[source,yaml,indent=0]
----
	spring.ldap.embedded.base-dn:
	  - dc=spring,dc=io
	  - dc=pivotal,dc=io
----

In properties files, you must include the index as part of the property name:

[source,properties,indent=0,configprops]
----
	spring.ldap.embedded.base-dn[0]=dc=spring,dc=io
	spring.ldap.embedded.base-dn[1]=dc=pivotal,dc=io
----

====

By default, the server starts on a random port and triggers the regular LDAP support.
There is no need to specify a configprop:spring.ldap.urls[] property.

If there is a `schema.ldif` file on your classpath, it is used to initialize the server.
If you want to load the initialization script from a different resource, you can also use the configprop:spring.ldap.embedded.ldif[] property.

By default, a standard schema is used to validate `LDIF` files.
You can turn off validation altogether by setting the configprop:spring.ldap.embedded.validation.enabled[] property.
If you have custom attributes, you can use configprop:spring.ldap.embedded.validation.schema[] to define your custom attribute types or object classes.



[[boot-features-influxdb]]
=== InfluxDB
https://www.influxdata.com/[InfluxDB] is an open-source time series database optimized for fast, high-availability storage and retrieval of time series data in fields such as operations monitoring, application metrics, Internet-of-Things sensor data, and real-time analytics.



[[boot-features-connecting-to-influxdb]]
==== Connecting to InfluxDB
Spring Boot auto-configures an `InfluxDB` instance, provided the `influxdb-java` client is on the classpath and the URL of the database is set, as shown in the following example:

[source,properties,indent=0,configprops]
----
	spring.influx.url=https://172.0.0.1:8086
----

If the connection to InfluxDB requires a user and password, you can set the `spring.influx.user` and `spring.influx.password` properties accordingly.

InfluxDB relies on OkHttp.
If you need to tune the http client `InfluxDB` uses behind the scenes, you can register an `InfluxDbOkHttpClientBuilderProvider` bean.



[[boot-features-caching]]
== Caching
The Spring Framework provides support for transparently adding caching to an application.
At its core, the abstraction applies caching to methods, thus reducing the number of executions based on the information available in the cache.
The caching logic is applied transparently, without any interference to the invoker.
Spring Boot auto-configures the cache infrastructure as long as caching support is enabled via the `@EnableCaching` annotation.

NOTE: Check the {spring-framework-docs}/integration.html#cache[relevant section] of the Spring Framework reference for more details.

In a nutshell, to add caching to an operation of your service add the relevant annotation to its method, as shown in the following example:

[source,java,indent=0]
----
	import org.springframework.cache.annotation.Cacheable;
	import org.springframework.stereotype.Component;

	@Component
	public class MathService {

		@Cacheable("piDecimals")
		public int computePiDecimal(int i) {
			// ...
		}

	}
----

This example demonstrates the use of caching on a potentially costly operation.
Before invoking `computePiDecimal`, the abstraction looks for an entry in the `piDecimals` cache that matches the `i` argument.
If an entry is found, the content in the cache is immediately returned to the caller, and the method is not invoked.
Otherwise, the method is invoked, and the cache is updated before returning the value.

CAUTION: You can also use the standard JSR-107 (JCache) annotations (such as `@CacheResult`) transparently.
However, we strongly advise you to not mix and match the Spring Cache and JCache annotations.

If you do not add any specific cache library, Spring Boot auto-configures a <<boot-features-caching-provider-simple,simple provider>> that uses concurrent maps in memory.
When a cache is required (such as `piDecimals` in the preceding example), this provider creates it for you.
The simple provider is not really recommended for production usage, but it is great for getting started and making sure that you understand the features.
When you have made up your mind about the cache provider to use, please make sure to read its documentation to figure out how to configure the caches that your application uses.
Nearly all providers require you to explicitly configure every cache that you use in the application.
Some offer a way to customize the default caches defined by the configprop:spring.cache.cache-names[] property.

TIP: It is also possible to transparently {spring-framework-docs}/integration.html#cache-annotations-put[update] or {spring-framework-docs}/integration.html#cache-annotations-evict[evict] data from the cache.



[[boot-features-caching-provider]]
=== Supported Cache Providers
The cache abstraction does not provide an actual store and relies on abstraction materialized by the `org.springframework.cache.Cache` and `org.springframework.cache.CacheManager` interfaces.

If you have not defined a bean of type `CacheManager` or a `CacheResolver` named `cacheResolver` (see {spring-framework-api}/cache/annotation/CachingConfigurer.html[`CachingConfigurer`]), Spring Boot tries to detect the following providers (in the indicated order):

. <<boot-features-caching-provider-generic,Generic>>
. <<boot-features-caching-provider-jcache,JCache (JSR-107)>> (EhCache 3, Hazelcast, Infinispan, and others)
. <<boot-features-caching-provider-ehcache2,EhCache 2.x>>
. <<boot-features-caching-provider-hazelcast,Hazelcast>>
. <<boot-features-caching-provider-infinispan,Infinispan>>
. <<boot-features-caching-provider-couchbase,Couchbase>>
. <<boot-features-caching-provider-redis,Redis>>
. <<boot-features-caching-provider-caffeine,Caffeine>>
. <<boot-features-caching-provider-simple,Simple>>

TIP: It is also possible to _force_ a particular cache provider by setting the configprop:spring.cache.type[] property.
Use this property if you need to <<boot-features-caching-provider-none,disable caching altogether>> in certain environment (such as tests).

TIP: Use the `spring-boot-starter-cache` "`Starter`" to quickly add basic caching dependencies.
The starter brings in `spring-context-support`.
If you add dependencies manually, you must include `spring-context-support` in order to use the JCache, EhCache 2.x, or Caffeine support.

If the `CacheManager` is auto-configured by Spring Boot, you can further tune its configuration before it is fully initialized by exposing a bean that implements the `CacheManagerCustomizer` interface.
The following example sets a flag to say that `null` values should be passed down to the underlying map:

[source,java,indent=0]
----
	@Bean
	public CacheManagerCustomizer<ConcurrentMapCacheManager> cacheManagerCustomizer() {
		return new CacheManagerCustomizer<ConcurrentMapCacheManager>() {
			@Override
			public void customize(ConcurrentMapCacheManager cacheManager) {
				cacheManager.setAllowNullValues(false);
			}
		};
	}
----

NOTE: In the preceding example, an auto-configured `ConcurrentMapCacheManager` is expected.
If that is not the case (either you provided your own config or a different cache provider was auto-configured), the customizer is not invoked at all.
You can have as many customizers as you want, and you can also order them by using `@Order` or `Ordered`.



[[boot-features-caching-provider-generic]]
==== Generic
Generic caching is used if the context defines _at least_ one `org.springframework.cache.Cache` bean.
A `CacheManager` wrapping all beans of that type is created.



[[boot-features-caching-provider-jcache]]
==== JCache (JSR-107)
https://jcp.org/en/jsr/detail?id=107[JCache] is bootstrapped through the presence of a `javax.cache.spi.CachingProvider` on the classpath (that is, a JSR-107 compliant caching library exists on the classpath), and the `JCacheCacheManager` is provided by the `spring-boot-starter-cache` "`Starter`".
Various compliant libraries are available, and Spring Boot provides dependency management for Ehcache 3, Hazelcast, and Infinispan.
Any other compliant library can be added as well.

It might happen that more than one provider is present, in which case the provider must be explicitly specified.
Even if the JSR-107 standard does not enforce a standardized way to define the location of the configuration file, Spring Boot does its best to accommodate setting a cache with implementation details, as shown in the following example:

[source,properties,indent=0,configprops]
----
    # Only necessary if more than one provider is present
	spring.cache.jcache.provider=com.acme.MyCachingProvider
	spring.cache.jcache.config=classpath:acme.xml
----

NOTE: When a cache library offers both a native implementation and JSR-107 support, Spring Boot prefers the JSR-107 support, so that the same features are available if you switch to a different JSR-107 implementation.

TIP: Spring Boot has <<boot-features-hazelcast,general support for Hazelcast>>.
If a single `HazelcastInstance` is available, it is automatically reused for the `CacheManager` as well, unless the configprop:spring.cache.jcache.config[] property is specified.

There are two ways to customize the underlying `javax.cache.cacheManager`:

* Caches can be created on startup by setting the configprop:spring.cache.cache-names[] property.
  If a custom `javax.cache.configuration.Configuration` bean is defined, it is used to customize them.
* `org.springframework.boot.autoconfigure.cache.JCacheManagerCustomizer` beans are invoked with the reference of the `CacheManager` for full customization.

TIP: If a standard `javax.cache.CacheManager` bean is defined, it is wrapped automatically in an `org.springframework.cache.CacheManager` implementation that the abstraction expects.
No further customization is applied to it.



[[boot-features-caching-provider-ehcache2]]
==== EhCache 2.x
https://www.ehcache.org/[EhCache] 2.x is used if a file named `ehcache.xml` can be found at the root of the classpath.
If EhCache 2.x is found, the `EhCacheCacheManager` provided by the `spring-boot-starter-cache` "`Starter`" is used to bootstrap the cache manager.
An alternate configuration file can be provided as well, as shown in the following example:

[source,properties,indent=0,configprops]
----
	spring.cache.ehcache.config=classpath:config/another-config.xml
----



[[boot-features-caching-provider-hazelcast]]
==== Hazelcast
Spring Boot has <<boot-features-hazelcast,general support for Hazelcast>>.
If a `HazelcastInstance` has been auto-configured, it is automatically wrapped in a `CacheManager`.



[[boot-features-caching-provider-infinispan]]
==== Infinispan
https://infinispan.org/[Infinispan] has no default configuration file location, so it must be specified explicitly.
Otherwise, the default bootstrap is used.

[source,properties,indent=0,configprops]
----
	spring.cache.infinispan.config=infinispan.xml
----

Caches can be created on startup by setting the configprop:spring.cache.cache-names[] property.
If a custom `ConfigurationBuilder` bean is defined, it is used to customize the caches.

NOTE: The support of Infinispan in Spring Boot is restricted to the embedded mode and is quite basic.
If you want more options, you should use the official Infinispan Spring Boot starter instead.
See https://github.com/infinispan/infinispan-spring-boot[Infinispan's documentation] for more details.



[[boot-features-caching-provider-couchbase]]
==== Couchbase
If the https://www.couchbase.com/[Couchbase] Java client and the `couchbase-spring-cache` implementation are available and Couchbase is <<boot-features-couchbase,configured>>, a `CouchbaseCacheManager` is auto-configured.
It is also possible to create additional caches on startup by setting the configprop:spring.cache.cache-names[] property.
These caches operate on the `Bucket` that was auto-configured.
You can _also_ create additional caches on another `Bucket` by using the customizer.
Assume you need two caches (`cache1` and `cache2`) on the "main" `Bucket` and one (`cache3`) cache with a custom time to live of 2 seconds on the "`another`" `Bucket`.
You can create the first two caches through configuration, as follows:

[source,properties,indent=0,configprops]
----
	spring.cache.cache-names=cache1,cache2
----

Then you can define a `@Configuration` class to configure the extra `Bucket` and the `cache3` cache, as follows:

[source,java,indent=0]
----
	@Configuration(proxyBeanMethods = false)
	public class CouchbaseCacheConfiguration {

		private final Cluster cluster;

		public CouchbaseCacheConfiguration(Cluster cluster) {
			this.cluster = cluster;
		}

		@Bean
		public Bucket anotherBucket() {
			return this.cluster.openBucket("another", "secret");
		}

		@Bean
		public CacheManagerCustomizer<CouchbaseCacheManager> cacheManagerCustomizer() {
			return c -> {
				c.prepareCache("cache3", CacheBuilder.newInstance(anotherBucket())
						.withExpiration(2));
			};
		}

	}
----

This sample configuration reuses the `Cluster` that was created through auto-configuration.



[[boot-features-caching-provider-redis]]
==== Redis
If https://redis.io/[Redis] is available and configured, a `RedisCacheManager` is auto-configured.
It is possible to create additional caches on startup by setting the configprop:spring.cache.cache-names[] property and cache defaults can be configured by using `spring.cache.redis.*` properties.
For instance, the following configuration creates `cache1` and `cache2` caches with a _time to live_ of 10 minutes:

[source,properties,indent=0,configprops]
----
	spring.cache.cache-names=cache1,cache2
	spring.cache.redis.time-to-live=600000
----

NOTE: By default, a key prefix is added so that, if two separate caches use the same key, Redis does not have overlapping keys and cannot return invalid values.
We strongly recommend keeping this setting enabled if you create your own `RedisCacheManager`.

TIP: You can take full control of the default configuration by adding a `RedisCacheConfiguration` `@Bean` of your own.
This can be useful if you're looking for customizing the default serialization strategy.

If you need more control over the configuration, consider registering a `RedisCacheManagerBuilderCustomizer` bean.
The following example shows a customizer that configures a specific time to live for `cache1` and `cache2`:

[source,java,indent=0]
----
include::{code-examples}/cache/RedisCacheManagerCustomizationExample.java[tag=configuration]
----




[[boot-features-caching-provider-caffeine]]
==== Caffeine
https://github.com/ben-manes/caffeine[Caffeine] is a Java 8 rewrite of Guava's cache that supersedes support for Guava.
If Caffeine is present, a `CaffeineCacheManager` (provided by the `spring-boot-starter-cache` "`Starter`") is auto-configured.
Caches can be created on startup by setting the configprop:spring.cache.cache-names[] property and can be customized by one of the following (in the indicated order):

. A cache spec defined by `spring.cache.caffeine.spec`
. A `com.github.benmanes.caffeine.cache.CaffeineSpec` bean is defined
. A `com.github.benmanes.caffeine.cache.Caffeine` bean is defined

For instance, the following configuration creates `cache1` and `cache2` caches with a maximum size of 500 and a _time to live_ of 10 minutes

[source,properties,indent=0,configprops]
----
	spring.cache.cache-names=cache1,cache2
	spring.cache.caffeine.spec=maximumSize=500,expireAfterAccess=600s
----

If a `com.github.benmanes.caffeine.cache.CacheLoader` bean is defined, it is automatically associated to the `CaffeineCacheManager`.
Since the `CacheLoader` is going to be associated with _all_ caches managed by the cache manager, it must be defined as `CacheLoader<Object, Object>`.
The auto-configuration ignores any other generic type.



[[boot-features-caching-provider-simple]]
==== Simple
If none of the other providers can be found, a simple implementation using a `ConcurrentHashMap` as the cache store is configured.
This is the default if no caching library is present in your application.
By default, caches are created as needed, but you can restrict the list of available caches by setting the `cache-names` property.
For instance, if you want only `cache1` and `cache2` caches, set the `cache-names` property as follows:

[source,properties,indent=0,configprops]
----
	spring.cache.cache-names=cache1,cache2
----

If you do so and your application uses a cache not listed, then it fails at runtime when the cache is needed, but not on startup.
This is similar to the way the "real" cache providers behave if you use an undeclared cache.



[[boot-features-caching-provider-none]]
==== None
When `@EnableCaching` is present in your configuration, a suitable cache configuration is expected as well.
If you need to disable caching altogether in certain environments, force the cache type to `none` to use a no-op implementation, as shown in the following example:

[source,properties,indent=0,configprops]
----
	spring.cache.type=none
----



[[boot-features-messaging]]
== Messaging
The Spring Framework provides extensive support for integrating with messaging systems, from simplified use of the JMS API using `JmsTemplate` to a complete infrastructure to receive messages asynchronously.
Spring AMQP provides a similar feature set for the Advanced Message Queuing Protocol.
Spring Boot also provides auto-configuration options for `RabbitTemplate` and RabbitMQ.
Spring WebSocket natively includes support for STOMP messaging, and Spring Boot has support for that through starters and a small amount of auto-configuration.
Spring Boot also has support for Apache Kafka.



[[boot-features-jms]]
=== JMS
The `javax.jms.ConnectionFactory` interface provides a standard method of creating a `javax.jms.Connection` for interacting with a JMS broker.
Although Spring needs a `ConnectionFactory` to work with JMS, you generally need not use it directly yourself and can instead rely on higher level messaging abstractions.
(See the {spring-framework-docs}/integration.html#jms[relevant section] of the Spring Framework reference documentation for details.)
Spring Boot also auto-configures the necessary infrastructure to send and receive messages.



[[boot-features-activemq]]
==== ActiveMQ Support
When https://activemq.apache.org/[ActiveMQ] is available on the classpath, Spring Boot can also configure a `ConnectionFactory`.
If the broker is present, an embedded broker is automatically started and configured (provided no broker URL is specified through configuration).

NOTE: If you use `spring-boot-starter-activemq`, the necessary dependencies to connect or embed an ActiveMQ instance are provided, as is the Spring infrastructure to integrate with JMS.

ActiveMQ configuration is controlled by external configuration properties in `+spring.activemq.*+`.
For example, you might declare the following section in `application.properties`:

[source,properties,indent=0,configprops]
----
	spring.activemq.broker-url=tcp://192.168.1.210:9876
	spring.activemq.user=admin
	spring.activemq.password=secret
----

By default, a `CachingConnectionFactory` wraps the native `ConnectionFactory` with sensible settings that you can control by external configuration properties in `+spring.jms.*+`:

[source,properties,indent=0,configprops]
----
	spring.jms.cache.session-cache-size=5
----

If you'd rather use native pooling, you can do so by adding a dependency to `org.messaginghub:pooled-jms` and configuring the `JmsPoolConnectionFactory` accordingly, as shown in the following example:

[source,properties,indent=0,configprops]
----
	spring.activemq.pool.enabled=true
	spring.activemq.pool.max-connections=50
----

TIP: See {spring-boot-autoconfigure-module-code}/jms/activemq/ActiveMQProperties.java[`ActiveMQProperties`] for more of the supported options.
You can also register an arbitrary number of beans that implement `ActiveMQConnectionFactoryCustomizer` for more advanced customizations.

By default, ActiveMQ creates a destination if it does not yet exist so that destinations are resolved against their provided names.



[[boot-features-artemis]]
==== Artemis Support
Spring Boot can auto-configure a `ConnectionFactory` when it detects that https://activemq.apache.org/components/artemis/[Artemis] is available on the classpath.
If the broker is present, an embedded broker is automatically started and configured (unless the mode property has been explicitly set).
The supported modes are `embedded` (to make explicit that an embedded broker is required and that an error should occur if the broker is not available on the classpath) and `native` (to connect to a broker using the `netty` transport protocol).
When the latter is configured, Spring Boot configures a `ConnectionFactory` that connects to a broker running on the local machine with the default settings.

NOTE: If you use `spring-boot-starter-artemis`, the necessary dependencies to connect to an existing Artemis instance are provided, as well as the Spring infrastructure to integrate with JMS.
Adding `org.apache.activemq:artemis-jms-server` to your application lets you use embedded mode.

Artemis configuration is controlled by external configuration properties in `+spring.artemis.*+`.
For example, you might declare the following section in `application.properties`:

[source,properties,indent=0,configprops]
----
	spring.artemis.mode=native
	spring.artemis.host=192.168.1.210
	spring.artemis.port=9876
	spring.artemis.user=admin
	spring.artemis.password=secret
----

When embedding the broker, you can choose if you want to enable persistence and list the destinations that should be made available.
These can be specified as a comma-separated list to create them with the default options, or you can define bean(s) of type `org.apache.activemq.artemis.jms.server.config.JMSQueueConfiguration` or `org.apache.activemq.artemis.jms.server.config.TopicConfiguration`, for advanced queue and topic configurations, respectively.

By default, a `CachingConnectionFactory` wraps the native `ConnectionFactory` with sensible settings that you can control by external configuration properties in `+spring.jms.*+`:

[source,properties,indent=0,configprops]
----
	spring.jms.cache.session-cache-size=5
----

If you'd rather use native pooling, you can do so by adding a dependency to `org.messaginghub:pooled-jms` and configuring the `JmsPoolConnectionFactory` accordingly, as shown in the following example:

[source,properties,indent=0,configprops]
----
	spring.artemis.pool.enabled=true
	spring.artemis.pool.max-connections=50
----

See {spring-boot-autoconfigure-module-code}/jms/artemis/ArtemisProperties.java[`ArtemisProperties`] for more supported options.

No JNDI lookup is involved, and destinations are resolved against their names, using either the `name` attribute in the Artemis configuration or the names provided through configuration.



[[boot-features-jms-jndi]]
==== Using a JNDI ConnectionFactory
If you are running your application in an application server, Spring Boot tries to locate a JMS `ConnectionFactory` by using JNDI.
By default, the `java:/JmsXA` and `java:/XAConnectionFactory` location are checked.
You can use the configprop:spring.jms.jndi-name[] property if you need to specify an alternative location, as shown in the following example:

[source,properties,indent=0,configprops]
----
	spring.jms.jndi-name=java:/MyConnectionFactory
----



[[boot-features-using-jms-sending]]
==== Sending a Message
Spring's `JmsTemplate` is auto-configured, and you can autowire it directly into your own beans, as shown in the following example:

[source,java,indent=0]
----
	import org.springframework.beans.factory.annotation.Autowired;
	import org.springframework.jms.core.JmsTemplate;
	import org.springframework.stereotype.Component;

	@Component
	public class MyBean {

		private final JmsTemplate jmsTemplate;

		@Autowired
		public MyBean(JmsTemplate jmsTemplate) {
			this.jmsTemplate = jmsTemplate;
		}

		// ...

	}
----

NOTE: {spring-framework-api}/jms/core/JmsMessagingTemplate.html[`JmsMessagingTemplate`] can be injected in a similar manner.
If a `DestinationResolver` or a `MessageConverter` bean is defined, it is associated automatically to the auto-configured `JmsTemplate`.



[[boot-features-using-jms-receiving]]
==== Receiving a Message
When the JMS infrastructure is present, any bean can be annotated with `@JmsListener` to create a listener endpoint.
If no `JmsListenerContainerFactory` has been defined, a default one is configured automatically.
If a `DestinationResolver` or a `MessageConverter` beans is defined, it is associated automatically to the default factory.

By default, the default factory is transactional.
If you run in an infrastructure where a `JtaTransactionManager` is present, it is associated to the listener container by default.
If not, the `sessionTransacted` flag is enabled.
In that latter scenario, you can associate your local data store transaction to the processing of an incoming message by adding `@Transactional` on your listener method (or a delegate thereof).
This ensures that the incoming message is acknowledged, once the local transaction has completed.
This also includes sending response messages that have been performed on the same JMS session.

The following component creates a listener endpoint on the `someQueue` destination:

[source,java,indent=0]
----
	@Component
	public class MyBean {

		@JmsListener(destination = "someQueue")
		public void processMessage(String content) {
			// ...
		}

	}
----

TIP: See {spring-framework-api}/jms/annotation/EnableJms.html[the Javadoc of `@EnableJms`] for more details.

If you need to create more `JmsListenerContainerFactory` instances or if you want to override the default, Spring Boot provides a `DefaultJmsListenerContainerFactoryConfigurer` that you can use to initialize a `DefaultJmsListenerContainerFactory` with the same settings as the one that is auto-configured.

For instance, the following example exposes another factory that uses a specific `MessageConverter`:

[source,java,indent=0]
----
	@Configuration(proxyBeanMethods = false)
	static class JmsConfiguration {

		@Bean
		public DefaultJmsListenerContainerFactory myFactory(
				DefaultJmsListenerContainerFactoryConfigurer configurer) {
			DefaultJmsListenerContainerFactory factory =
					new DefaultJmsListenerContainerFactory();
			configurer.configure(factory, connectionFactory());
			factory.setMessageConverter(myMessageConverter());
			return factory;
		}

	}
----

Then you can use the factory in any `@JmsListener`-annotated method as follows:

[source,java,indent=0]
[subs="verbatim,quotes"]
----
	@Component
	public class MyBean {

		@JmsListener(destination = "someQueue", **containerFactory="myFactory"**)
		public void processMessage(String content) {
			// ...
		}

	}
----



[[boot-features-amqp]]
=== AMQP
The Advanced Message Queuing Protocol (AMQP) is a platform-neutral, wire-level protocol for message-oriented middleware.
The Spring AMQP project applies core Spring concepts to the development of AMQP-based messaging solutions.
Spring Boot offers several conveniences for working with AMQP through RabbitMQ, including the `spring-boot-starter-amqp` "`Starter`".



[[boot-features-rabbitmq]]
==== RabbitMQ support
https://www.rabbitmq.com/[RabbitMQ] is a lightweight, reliable, scalable, and portable message broker based on the AMQP protocol.
Spring uses `RabbitMQ` to communicate through the AMQP protocol.

RabbitMQ configuration is controlled by external configuration properties in `+spring.rabbitmq.*+`.
For example, you might declare the following section in `application.properties`:

[source,properties,indent=0,configprops]
----
	spring.rabbitmq.host=localhost
	spring.rabbitmq.port=5672
	spring.rabbitmq.username=admin
	spring.rabbitmq.password=secret
----

Alternatively, you could configure the same connection using the `addresses` attribute:

[source,properties,indent=0]
----
	spring.rabbitmq.addresses=amqp://admin:secret@localhost
----

NOTE: When specifying addresses that way, the `host` and `port` properties are ignored.
If the address uses the `amqps` protocol, SSL support is enabled automatically.

If a `ConnectionNameStrategy` bean exists in the context, it will be automatically used to name connections created by the auto-configured `ConnectionFactory`.
See {spring-boot-autoconfigure-module-code}/amqp/RabbitProperties.java[`RabbitProperties`] for more of the supported options.

TIP: See https://spring.io/blog/2010/06/14/understanding-amqp-the-protocol-used-by-rabbitmq/[Understanding AMQP, the protocol used by RabbitMQ] for more details.



[[boot-features-using-amqp-sending]]
==== Sending a Message
Spring's `AmqpTemplate` and `AmqpAdmin` are auto-configured, and you can autowire them directly into your own beans, as shown in the following example:

[source,java,indent=0]
----
	import org.springframework.amqp.core.AmqpAdmin;
	import org.springframework.amqp.core.AmqpTemplate;
	import org.springframework.beans.factory.annotation.Autowired;
	import org.springframework.stereotype.Component;

	@Component
	public class MyBean {

		private final AmqpAdmin amqpAdmin;
		private final AmqpTemplate amqpTemplate;

		@Autowired
		public MyBean(AmqpAdmin amqpAdmin, AmqpTemplate amqpTemplate) {
			this.amqpAdmin = amqpAdmin;
			this.amqpTemplate = amqpTemplate;
		}

		// ...

	}
----

NOTE: {spring-amqp-api}/rabbit/core/RabbitMessagingTemplate.html[`RabbitMessagingTemplate`] can be injected in a similar manner.
If a `MessageConverter` bean is defined, it is associated automatically to the auto-configured `AmqpTemplate`.

If necessary, any `org.springframework.amqp.core.Queue` that is defined as a bean is automatically used to declare a corresponding queue on the RabbitMQ instance.

To retry operations, you can enable retries on the `AmqpTemplate` (for example, in the event that the broker connection is lost):

[source,properties,indent=0,configprops]
----
	spring.rabbitmq.template.retry.enabled=true
	spring.rabbitmq.template.retry.initial-interval=2s
----

Retries are disabled by default.
You can also customize the `RetryTemplate` programmatically by declaring a `RabbitRetryTemplateCustomizer` bean.

If you need to create more `RabbitTemplate` instances or if you want to override the default, Spring Boot provides a `RabbitTemplateConfigurer` bean that you can use to initialize a `RabbitTemplate` with the same settings as the factories used by the auto-configuration.



[[boot-features-using-amqp-receiving]]
==== Receiving a Message
When the Rabbit infrastructure is present, any bean can be annotated with `@RabbitListener` to create a listener endpoint.
If no `RabbitListenerContainerFactory` has been defined, a default `SimpleRabbitListenerContainerFactory` is automatically configured and you can switch to a direct container using the configprop:spring.rabbitmq.listener.type[] property.
If a `MessageConverter` or a `MessageRecoverer` bean is defined, it is automatically associated with the default factory.

The following sample component creates a listener endpoint on the `someQueue` queue:

[source,java,indent=0]
----
	@Component
	public class MyBean {

		@RabbitListener(queues = "someQueue")
		public void processMessage(String content) {
			// ...
		}

	}
----

TIP: See {spring-amqp-api}/rabbit/annotation/EnableRabbit.html[the Javadoc of `@EnableRabbit`] for more details.

If you need to create more `RabbitListenerContainerFactory` instances or if you want to override the default, Spring Boot provides a `SimpleRabbitListenerContainerFactoryConfigurer` and a `DirectRabbitListenerContainerFactoryConfigurer` that you can use to initialize a `SimpleRabbitListenerContainerFactory` and a `DirectRabbitListenerContainerFactory` with the same settings as the factories used by the auto-configuration.

TIP: It does not matter which container type you chose.
Those two beans are exposed by the auto-configuration.

For instance, the following configuration class exposes another factory that uses a specific `MessageConverter`:

[source,java,indent=0]
----
	@Configuration(proxyBeanMethods = false)
	static class RabbitConfiguration {

		@Bean
		public SimpleRabbitListenerContainerFactory myFactory(
				SimpleRabbitListenerContainerFactoryConfigurer configurer) {
			SimpleRabbitListenerContainerFactory factory =
					new SimpleRabbitListenerContainerFactory();
			configurer.configure(factory, connectionFactory);
			factory.setMessageConverter(myMessageConverter());
			return factory;
		}

	}
----

Then you can use the factory in any `@RabbitListener`-annotated method, as follows:

[source,java,indent=0]
[subs="verbatim,quotes"]
----
	@Component
	public class MyBean {

		@RabbitListener(queues = "someQueue", **containerFactory="myFactory"**)
		public void processMessage(String content) {
			// ...
		}

	}
----

You can enable retries to handle situations where your listener throws an exception.
By default, `RejectAndDontRequeueRecoverer` is used, but you can define a `MessageRecoverer` of your own.
When retries are exhausted, the message is rejected and either dropped or routed to a dead-letter exchange if the broker is configured to do so.
By default, retries are disabled.
You can also customize the `RetryTemplate` programmatically by declaring a `RabbitRetryTemplateCustomizer` bean.

IMPORTANT: By default, if retries are disabled and the listener throws an exception, the delivery is retried indefinitely.
You can modify this behavior in two ways: Set the `defaultRequeueRejected` property to `false` so that zero re-deliveries are attempted or throw an `AmqpRejectAndDontRequeueException` to signal the message should be rejected.
The latter is the mechanism used when retries are enabled and the maximum number of delivery attempts is reached.



[[boot-features-kafka]]
=== Apache Kafka Support
https://kafka.apache.org/[Apache Kafka] is supported by providing auto-configuration of the `spring-kafka` project.

Kafka configuration is controlled by external configuration properties in `spring.kafka.*`.
For example, you might declare the following section in `application.properties`:

[source,properties,indent=0,configprops]
----
	spring.kafka.bootstrap-servers=localhost:9092
	spring.kafka.consumer.group-id=myGroup
----

TIP: To create a topic on startup, add a bean of type `NewTopic`.
If the topic already exists, the bean is ignored.

See {spring-boot-autoconfigure-module-code}/kafka/KafkaProperties.java[`KafkaProperties`] for more supported options.



[[boot-features-kafka-sending-a-message]]
==== Sending a Message
Spring's `KafkaTemplate` is auto-configured, and you can autowire it directly in your own beans, as shown in the following example:

[source,java,indent=0]
----
@Component
public class MyBean {

	private final KafkaTemplate kafkaTemplate;

	@Autowired
	public MyBean(KafkaTemplate kafkaTemplate) {
		this.kafkaTemplate = kafkaTemplate;
	}

	// ...

}
----

NOTE: If the property configprop:spring.kafka.producer.transaction-id-prefix[] is defined, a `KafkaTransactionManager` is automatically configured.
Also, if a `RecordMessageConverter` bean is defined, it is automatically associated to the auto-configured `KafkaTemplate`.



[[boot-features-kafka-receiving-a-message]]
==== Receiving a Message
When the Apache Kafka infrastructure is present, any bean can be annotated with `@KafkaListener` to create a listener endpoint.
If no `KafkaListenerContainerFactory` has been defined, a default one is automatically configured with keys defined in `spring.kafka.listener.*`.

The following component creates a listener endpoint on the `someTopic` topic:

[source,java,indent=0]
----
	@Component
	public class MyBean {

		@KafkaListener(topics = "someTopic")
		public void processMessage(String content) {
			// ...
		}

	}
----

If a `KafkaTransactionManager` bean is defined, it is automatically associated to the container factory.
Similarly, if a `ErrorHandler`, `AfterRollbackProcessor` or `ConsumerAwareRebalanceListener` bean is defined, it is automatically associated to the default factory.

Depending on the listener type, a `RecordMessageConverter` or `BatchMessageConverter` bean is associated to the default factory.
If only a `RecordMessageConverter` bean is present for a batch listener, it is wrapped in a `BatchMessageConverter`.

TIP: A custom `ChainedKafkaTransactionManager` must be marked `@Primary` as it usually references the auto-configured `KafkaTransactionManager` bean.



[[boot-features-kafka-streams]]
==== Kafka Streams
Spring for Apache Kafka provides a factory bean to create a `StreamsBuilder` object and manage the lifecycle of its streams.
Spring Boot auto-configures the required `KafkaStreamsConfiguration` bean as long as `kafka-streams` is on the classpath and Kafka Streams is enabled via the `@EnableKafkaStreams` annotation.

Enabling Kafka Streams means that the application id and bootstrap servers must be set.
The former can be configured using `spring.kafka.streams.application-id`, defaulting to `spring.application.name` if not set.
The latter can be set globally or specifically overridden only for streams.

Several additional properties are available using dedicated properties; other arbitrary Kafka properties can be set using the `spring.kafka.streams.properties` namespace.
See also <<boot-features-kafka-extra-props>> for more information.

To use the factory bean, wire `StreamsBuilder` into your `@Bean` as shown in the following example:

[source,java,indent=0]
----
include::{code-examples}/kafka/KafkaStreamsBeanExample.java[tag=configuration]
----

By default, the streams managed by the `StreamBuilder` object it creates are started automatically.
You can customize this behaviour using the configprop:spring.kafka.streams.auto-startup[] property.



[[boot-features-kafka-extra-props]]
==== Additional Kafka Properties
The properties supported by auto configuration are shown in <<appendix-application-properties.adoc#common-application-properties>>.
Note that, for the most part, these properties (hyphenated or camelCase) map directly to the Apache Kafka dotted properties.
Refer to the Apache Kafka documentation for details.

The first few of these properties apply to all components (producers, consumers, admins, and streams) but can be specified at the component level if you wish to use different values.
Apache Kafka designates properties with an importance of HIGH, MEDIUM, or LOW.
Spring Boot auto-configuration supports all HIGH importance properties, some selected MEDIUM and LOW properties, and any properties that do not have a default value.

Only a subset of the properties supported by Kafka are available directly through the `KafkaProperties` class.
If you wish to configure the producer or consumer with additional properties that are not directly supported, use the following properties:

[source,properties,indent=0,configprops]
----
	spring.kafka.properties.prop.one=first
	spring.kafka.admin.properties.prop.two=second
	spring.kafka.consumer.properties.prop.three=third
	spring.kafka.producer.properties.prop.four=fourth
	spring.kafka.streams.properties.prop.five=fifth
----

This sets the common `prop.one` Kafka property to `first` (applies to producers, consumers and admins), the `prop.two` admin property to `second`, the `prop.three` consumer property to `third`, the `prop.four` producer property to `fourth` and the `prop.five` streams property to `fifth`.

You can also configure the Spring Kafka `JsonDeserializer` as follows:

[source,properties,indent=0,configprops]
----
	spring.kafka.consumer.value-deserializer=org.springframework.kafka.support.serializer.JsonDeserializer
	spring.kafka.consumer.properties.spring.json.value.default.type=com.example.Invoice
	spring.kafka.consumer.properties.spring.json.trusted.packages=com.example,org.acme
----

Similarly, you can disable the `JsonSerializer` default behavior of sending type information in headers:

[source,properties,indent=0,configprops]
----
	spring.kafka.producer.value-serializer=org.springframework.kafka.support.serializer.JsonSerializer
	spring.kafka.producer.properties.spring.json.add.type.headers=false
----

IMPORTANT: Properties set in this way override any configuration item that Spring Boot explicitly supports.



[[boot-features-embedded-kafka]]
==== Testing with Embedded Kafka
Spring for Apache Kafka provides a convenient way to test projects with an embedded Apache Kafka broker.
To use this feature, annotate a test class with `@EmbeddedKafka` from the `spring-kafka-test` module.
For more information, please see the Spring for Apache Kafka {spring-kafka-docs}#embedded-kafka-annotation[reference manual].

To make Spring Boot auto-configuration work with the aforementioned embedded Apache Kafka broker, you need to remap a system property for embedded broker addresses (populated by the `EmbeddedKafkaBroker`) into the Spring Boot configuration property for Apache Kafka.
There are several ways to do that:

* Provide a system property to map embedded broker addresses into configprop:spring.kafka.bootstrap-servers[] in the test class:

[source,java,indent=0]
----
static {
    System.setProperty(EmbeddedKafkaBroker.BROKER_LIST_PROPERTY, "spring.kafka.bootstrap-servers");
}
----

* Configure a property name on the `@EmbeddedKafka` annotation:

[source,java,indent=0]
----
@EmbeddedKafka(topics = "someTopic",
        bootstrapServersProperty = "spring.kafka.bootstrap-servers")
----

* Use a placeholder in configuration properties:

[source,properties,indent=0,configprops]
----
spring.kafka.bootstrap-servers=${spring.embedded.kafka.brokers}
----



[[boot-features-resttemplate]]
== Calling REST Services with RestTemplate
If you need to call remote REST services from your application, you can use the Spring Framework's {spring-framework-api}/web/client/RestTemplate.html[`RestTemplate`] class.
Since `RestTemplate` instances often need to be customized before being used, Spring Boot does not provide any single auto-configured `RestTemplate` bean.
It does, however, auto-configure a `RestTemplateBuilder`, which can be used to create `RestTemplate` instances when needed.
The auto-configured `RestTemplateBuilder` ensures that sensible `HttpMessageConverters` are applied to `RestTemplate` instances.

The following code shows a typical example:

[source,java,indent=0]
----
	@Service
	public class MyService {

		private final RestTemplate restTemplate;

		public MyService(RestTemplateBuilder restTemplateBuilder) {
			this.restTemplate = restTemplateBuilder.build();
		}

		public Details someRestCall(String name) {
			return this.restTemplate.getForObject("/{name}/details", Details.class, name);
		}

	}
----

TIP: `RestTemplateBuilder` includes a number of useful methods that can be used to quickly configure a `RestTemplate`.
For example, to add BASIC auth support, you can use `builder.basicAuthentication("user", "password").build()`.



[[boot-features-resttemplate-customization]]
=== RestTemplate Customization
There are three main approaches to `RestTemplate` customization, depending on how broadly you want the customizations to apply.

To make the scope of any customizations as narrow as possible, inject the auto-configured `RestTemplateBuilder` and then call its methods as required.
Each method call returns a new `RestTemplateBuilder` instance, so the customizations only affect this use of the builder.

To make an application-wide, additive customization, use a `RestTemplateCustomizer` bean.
All such beans are automatically registered with the auto-configured `RestTemplateBuilder` and are applied to any templates that are built with it.

The following example shows a customizer that configures the use of a proxy for all hosts except `192.168.0.5`:

[source,java,indent=0]
----
include::{code-examples}/web/client/RestTemplateProxyCustomizationExample.java[tag=customizer]
----

Finally, the most extreme (and rarely used) option is to create your own `RestTemplateBuilder` bean.
Doing so switches off the auto-configuration of a `RestTemplateBuilder` and prevents any `RestTemplateCustomizer` beans from being used.



[[boot-features-webclient]]
== Calling REST Services with WebClient
If you have Spring WebFlux on your classpath, you can also choose to use `WebClient` to call remote REST services.
Compared to `RestTemplate`, this client has a more functional feel and is fully reactive.
You can learn more about the `WebClient` in the dedicated {spring-framework-docs}/web-reactive.html#webflux-client[section in the Spring Framework docs].

Spring Boot creates and pre-configures a `WebClient.Builder` for you; it is strongly advised to inject it in your components and use it to create `WebClient` instances.
Spring Boot is configuring that builder to share HTTP resources, reflect codecs setup in the same fashion as the server ones (see <<boot-features-webflux-httpcodecs,WebFlux HTTP codecs auto-configuration>>), and more.

The following code shows a typical example:

[source,java,indent=0]
----
	@Service
	public class MyService {

		private final WebClient webClient;

		public MyService(WebClient.Builder webClientBuilder) {
			this.webClient = webClientBuilder.baseUrl("https://example.org").build();
		}

		public Mono<Details> someRestCall(String name) {
			return this.webClient.get().uri("/{name}/details", name)
							.retrieve().bodyToMono(Details.class);
		}

	}
----



[[boot-features-webclient-runtime]]
=== WebClient Runtime
Spring Boot will auto-detect which `ClientHttpConnector` to use to drive `WebClient`, depending on the libraries available on the application classpath.
For now, Reactor Netty and Jetty RS client are supported.

The `spring-boot-starter-webflux` starter depends on `io.projectreactor.netty:reactor-netty` by default, which brings both server and client implementations.
If you choose to use Jetty as a reactive server instead, you should add a dependency on the Jetty Reactive HTTP client library, `org.eclipse.jetty:jetty-reactive-httpclient`.
Using the same technology for server and client has it advantages, as it will automatically share HTTP resources between client and server.

Developers can override the resource configuration for Jetty and Reactor Netty by providing a custom `ReactorResourceFactory` or `JettyResourceFactory` bean - this will be applied to both clients and servers.

If you wish to override that choice for the client, you can define your own `ClientHttpConnector` bean and have full control over the client configuration.

You can learn more about the {spring-framework-docs}/web-reactive.html#webflux-client-builder[`WebClient` configuration options in the Spring Framework reference documentation].



[[boot-features-webclient-customization]]
=== WebClient Customization
There are three main approaches to `WebClient` customization, depending on how broadly you want the customizations to apply.

To make the scope of any customizations as narrow as possible, inject the auto-configured `WebClient.Builder` and then call its methods as required.
`WebClient.Builder` instances are stateful: Any change on the builder is reflected in all clients subsequently created with it.
If you want to create several clients with the same builder, you can also consider cloning the builder with `WebClient.Builder other = builder.clone();`.

To make an application-wide, additive customization to all `WebClient.Builder` instances, you can declare `WebClientCustomizer` beans and change the `WebClient.Builder` locally at the point of injection.

Finally, you can fall back to the original API and use `WebClient.create()`.
In that case, no auto-configuration or `WebClientCustomizer` is applied.



[[boot-features-validation]]
== Validation
The method validation feature supported by Bean Validation 1.1 is automatically enabled as long as a JSR-303 implementation (such as Hibernate validator) is on the classpath.
This lets bean methods be annotated with `javax.validation` constraints on their parameters and/or on their return value.
Target classes with such annotated methods need to be annotated with the `@Validated` annotation at the type level for their methods to be searched for inline constraint annotations.

For instance, the following service triggers the validation of the first argument, making sure its size is between 8 and 10:

[source,java,indent=0]
----
	@Service
	@Validated
	public class MyBean {

		public Archive findByCodeAndAuthor(@Size(min = 8, max = 10) String code,
				Author author) {
			...
		}

	}
----



[[boot-features-email]]
== Sending Email
The Spring Framework provides an abstraction for sending email by using the `JavaMailSender` interface, and Spring Boot provides auto-configuration for it as well as a starter module.

TIP: See the {spring-framework-docs}/integration.html#mail[reference documentation] for a detailed explanation of how you can use `JavaMailSender`.

If `spring.mail.host` and the relevant libraries (as defined by `spring-boot-starter-mail`) are available, a default `JavaMailSender` is created if none exists.
The sender can be further customized by configuration items from the `spring.mail` namespace.
See {spring-boot-autoconfigure-module-code}/mail/MailProperties.java[`MailProperties`] for more details.

In particular, certain default timeout values are infinite, and you may want to change that to avoid having a thread blocked by an unresponsive mail server, as shown in the following example:

[source,properties,indent=0,configprops]
----
	spring.mail.properties.mail.smtp.connectiontimeout=5000
	spring.mail.properties.mail.smtp.timeout=3000
	spring.mail.properties.mail.smtp.writetimeout=5000
----

It is also possible to configure a `JavaMailSender` with an existing `Session` from JNDI:

[source,properties,indent=0,configprops]
----
	spring.mail.jndi-name=mail/Session
----

When a `jndi-name` is set, it takes precedence over all other Session-related settings.



[[boot-features-jta]]
== Distributed Transactions with JTA
Spring Boot supports distributed JTA transactions across multiple XA resources by using an https://www.atomikos.com/[Atomikos] embedded transaction manager.
Deprecated support for using a https://github.com/bitronix/btm[Bitronix] embedded transaction manager is also provided but it will be removed in a future release.
JTA transactions are also supported when deploying to a suitable Java EE Application Server.

When a JTA environment is detected, Spring's `JtaTransactionManager` is used to manage transactions.
Auto-configured JMS, DataSource, and JPA beans are upgraded to support XA transactions.
You can use standard Spring idioms, such as `@Transactional`, to participate in a distributed transaction.
If you are within a JTA environment and still want to use local transactions, you can set the configprop:spring.jta.enabled[] property to `false` to disable the JTA auto-configuration.



[[boot-features-jta-atomikos]]
=== Using an Atomikos Transaction Manager
https://www.atomikos.com/[Atomikos] is a popular open source transaction manager which can be embedded into your Spring Boot application.
You can use the `spring-boot-starter-jta-atomikos` starter to pull in the appropriate Atomikos libraries.
Spring Boot auto-configures Atomikos and ensures that appropriate `depends-on` settings are applied to your Spring beans for correct startup and shutdown ordering.

By default, Atomikos transaction logs are written to a `transaction-logs` directory in your application's home directory (the directory in which your application jar file resides).
You can customize the location of this directory by setting a configprop:spring.jta.log-dir[] property in your `application.properties` file.
Properties starting with `spring.jta.atomikos.properties` can also be used to customize the Atomikos `UserTransactionServiceImp`.
See the {spring-boot-module-api}/jta/atomikos/AtomikosProperties.html[`AtomikosProperties` Javadoc] for complete details.

NOTE: To ensure that multiple transaction managers can safely coordinate the same resource managers, each Atomikos instance must be configured with a unique ID.
By default, this ID is the IP address of the machine on which Atomikos is running.
To ensure uniqueness in production, you should configure the configprop:spring.jta.transaction-manager-id[] property with a different value for each instance of your application.



[[boot-features-jta-bitronix]]
=== Using a Bitronix Transaction Manager
NOTE: As of Spring Boot 2.3, support for Bitronix has been deprecated and will be removed in a future release.

You can use the `spring-boot-starter-jta-bitronix` starter to add the appropriate Bitronix dependencies to your project.
As with Atomikos, Spring Boot automatically configures Bitronix and post-processes your beans to ensure that startup and shutdown ordering is correct.

By default, Bitronix transaction log files (`part1.btm` and `part2.btm`) are written to a `transaction-logs` directory in your application home directory.
You can customize the location of this directory by setting the configprop:spring.jta.log-dir[] property.
Properties starting with `spring.jta.bitronix.properties` are also bound to the `bitronix.tm.Configuration` bean, allowing for complete customization.
See the https://github.com/bitronix/btm/wiki/Transaction-manager-configuration[Bitronix documentation] for details.

NOTE: To ensure that multiple transaction managers can safely coordinate the same resource managers, each Bitronix instance must be configured with a unique ID.
By default, this ID is the IP address of the machine on which Bitronix is running.
To ensure uniqueness in production, you should configure the configprop:spring.jta.transaction-manager-id[] property with a different value for each instance of your application.



[[boot-features-jta-javaee]]
=== Using a Java EE Managed Transaction Manager
If you package your Spring Boot application as a `war` or `ear` file and deploy it to a Java EE application server, you can use your application server's built-in transaction manager.
Spring Boot tries to auto-configure a transaction manager by looking at common JNDI locations (`java:comp/UserTransaction`, `java:comp/TransactionManager`, and so on).
If you use a transaction service provided by your application server, you generally also want to ensure that all resources are managed by the server and exposed over JNDI.
Spring Boot tries to auto-configure JMS by looking for a `ConnectionFactory` at the JNDI path (`java:/JmsXA` or `java:/XAConnectionFactory`), and you can use the <<boot-features-connecting-to-a-jndi-datasource, configprop:spring.datasource.jndi-name[] property>> to configure your `DataSource`.



[[boot-features-jta-mixed-jms]]
=== Mixing XA and Non-XA JMS Connections
When using JTA, the primary JMS `ConnectionFactory` bean is XA-aware and participates in distributed transactions.
In some situations, you might want to process certain JMS messages by using a non-XA `ConnectionFactory`.
For example, your JMS processing logic might take longer than the XA timeout.

If you want to use a non-XA `ConnectionFactory`, you can inject the `nonXaJmsConnectionFactory` bean rather than the `@Primary` `jmsConnectionFactory` bean.
For consistency, the `jmsConnectionFactory` bean is also provided by using the bean alias `xaJmsConnectionFactory`.

The following example shows how to inject `ConnectionFactory` instances:

[source,java,indent=0,subs="verbatim,quotes,attributes"]
----
	// Inject the primary (XA aware) ConnectionFactory
	@Autowired
	private ConnectionFactory defaultConnectionFactory;

	// Inject the XA aware ConnectionFactory (uses the alias and injects the same as above)
	@Autowired
	@Qualifier("xaJmsConnectionFactory")
	private ConnectionFactory xaConnectionFactory;

	// Inject the non-XA aware ConnectionFactory
	@Autowired
	@Qualifier("nonXaJmsConnectionFactory")
	private ConnectionFactory nonXaConnectionFactory;
----



[[boot-features-jta-supporting-alternative-embedded]]
=== Supporting an Alternative Embedded Transaction Manager
The {spring-boot-module-code}/jms/XAConnectionFactoryWrapper.java[`XAConnectionFactoryWrapper`] and {spring-boot-module-code}/jdbc/XADataSourceWrapper.java[`XADataSourceWrapper`] interfaces can be used to support alternative embedded transaction managers.
The interfaces are responsible for wrapping `XAConnectionFactory` and `XADataSource` beans and exposing them as regular `ConnectionFactory` and `DataSource` beans, which transparently enroll in the distributed transaction.
DataSource and JMS auto-configuration use JTA variants, provided you have a `JtaTransactionManager` bean and appropriate XA wrapper beans registered within your `ApplicationContext`.

The {spring-boot-module-code}/jta/atomikos/AtomikosXAConnectionFactoryWrapper.java[AtomikosXAConnectionFactoryWrapper] and {spring-boot-module-code}/jta/atomikos/AtomikosXADataSourceWrapper.java[AtomikosXADataSourceWrapper] provide good examples of how to write XA wrappers.



[[boot-features-hazelcast]]
== Hazelcast
If https://hazelcast.com/[Hazelcast] is on the classpath and a suitable configuration is found, Spring Boot auto-configures a `HazelcastInstance` that you can inject in your application.

If you define a `com.hazelcast.config.Config` bean, Spring Boot uses that.
If your configuration defines an instance name, Spring Boot tries to locate an existing instance rather than creating a new one.

You could also specify the Hazelcast configuration file to use through configuration, as shown in the following example:

[source,properties,indent=0,configprops]
----
	spring.hazelcast.config=classpath:config/my-hazelcast.xml
----

Otherwise, Spring Boot tries to find the Hazelcast configuration from the default locations: `hazelcast.xml` in the working directory or at the root of the classpath, or a `.yaml` counterpart in the same locations.
We also check if the `hazelcast.config` system property is set.
See the https://docs.hazelcast.org/docs/latest/manual/html-single/[Hazelcast documentation] for more details.

If `hazelcast-client` is present on the classpath, Spring Boot first attempts to create a client by checking the following configuration options:

* The presence of a `com.hazelcast.client.config.ClientConfig` bean.
* A configuration file defined by the configprop:spring.hazelcast.config[] property.
* The presence of the `hazelcast.client.config` system property.
* A `hazelcast-client.xml` in the working directory or at the root of the classpath.
* A `hazelcast-client.yaml` in the working directory or at the root of the classpath.

NOTE: Spring Boot also has <<boot-features-caching-provider-hazelcast,explicit caching support for Hazelcast>>.
If caching is enabled, the `HazelcastInstance` is automatically wrapped in a `CacheManager` implementation.



[[boot-features-quartz]]
== Quartz Scheduler
Spring Boot offers several conveniences for working with the https://www.quartz-scheduler.org/[Quartz scheduler], including the `spring-boot-starter-quartz` "`Starter`".
If Quartz is available, a `Scheduler` is auto-configured (through the `SchedulerFactoryBean` abstraction).

Beans of the following types are automatically picked up and associated with the `Scheduler`:

* `JobDetail`: defines a particular Job.
  `JobDetail` instances can be built with the `JobBuilder` API.
* `Calendar`.
* `Trigger`: defines when a particular job is triggered.

By default, an in-memory `JobStore` is used.
However, it is possible to configure a JDBC-based store if a `DataSource` bean is available in your application and if the configprop:spring.quartz.job-store-type[] property is configured accordingly, as shown in the following example:

[source,properties,indent=0,configprops]
----
	spring.quartz.job-store-type=jdbc
----

When the JDBC store is used, the schema can be initialized on startup, as shown in the following example:

[source,properties,indent=0,configprops]
----
	spring.quartz.jdbc.initialize-schema=always
----

WARNING: By default, the database is detected and initialized by using the standard scripts provided with the Quartz library.
These scripts drop existing tables, deleting all triggers on every restart.
It is also possible to provide a custom script by setting the configprop:spring.quartz.jdbc.schema[] property.

To have Quartz use a `DataSource` other than the application's main `DataSource`, declare a `DataSource` bean, annotating its `@Bean` method with `@QuartzDataSource`.
Doing so ensures that the Quartz-specific `DataSource` is used by both the `SchedulerFactoryBean` and for schema initialization.

By default, jobs created by configuration will not overwrite already registered jobs that have been read from a persistent job store.
To enable overwriting existing job definitions set the configprop:spring.quartz.overwrite-existing-jobs[] property.

Quartz Scheduler configuration can be customized using `spring.quartz` properties and `SchedulerFactoryBeanCustomizer` beans, which allow programmatic `SchedulerFactoryBean` customization.
Advanced Quartz configuration properties can be customized using `spring.quartz.properties.*`.

NOTE: In particular, an `Executor` bean is not associated with the scheduler as Quartz offers a way to configure the scheduler via `spring.quartz.properties`.
If you need to customize the task executor, consider implementing `SchedulerFactoryBeanCustomizer`.

Jobs can define setters to inject data map properties.
Regular beans can also be injected in a similar manner, as shown in the following example:

[source,java,indent=0]
----
	public class SampleJob extends QuartzJobBean {

		private MyService myService;

		private String name;

		// Inject "MyService" bean
		public void setMyService(MyService myService) { ... }

		// Inject the "name" job data property
		public void setName(String name) { ... }

		@Override
		protected void executeInternal(JobExecutionContext context)
				throws JobExecutionException {
			...
		}

	}
----



[[boot-features-task-execution-scheduling]]
== Task Execution and Scheduling
In the absence of an `Executor` bean in the context, Spring Boot auto-configures a `ThreadPoolTaskExecutor` with sensible defaults that can be automatically associated to asynchronous task execution (`@EnableAsync`) and Spring MVC asynchronous request processing.

[TIP]
====
If you have defined a custom `Executor` in the context, regular task execution (i.e. `@EnableAsync`) will use it transparently but the Spring MVC support will not be configured as it requires an `AsyncTaskExecutor` implementation (named `applicationTaskExecutor`).
Depending on your target arrangement, you could change your `Executor` into a `ThreadPoolTaskExecutor` or define both a `ThreadPoolTaskExecutor` and an `AsyncConfigurer` wrapping your custom `Executor`.

The auto-configured `TaskExecutorBuilder` allows you to easily create instances that reproduce what the auto-configuration does by default.
====

The thread pool uses 8 core threads that can grow and shrink according to the load.
Those default settings can be fine-tuned using the `spring.task.execution` namespace as shown in the following example:

[source,properties,indent=0,configprops]
----
	spring.task.execution.pool.max-size=16
	spring.task.execution.pool.queue-capacity=100
	spring.task.execution.pool.keep-alive=10s
----

This changes the thread pool to use a bounded queue so that when the queue is full (100 tasks), the thread pool increases to maximum 16 threads.
Shrinking of the pool is more aggressive as threads are reclaimed when they are idle for 10 seconds (rather than 60 seconds by default).

A `ThreadPoolTaskScheduler` can also be auto-configured if need to be associated to scheduled task execution (`@EnableScheduling`).
The thread pool uses one thread by default and those settings can be fine-tuned using the `spring.task.scheduling` namespace.

Both a `TaskExecutorBuilder` bean and a `TaskSchedulerBuilder` bean are made available in the context if a custom executor or scheduler needs to be created.



[[boot-features-integration]]
== Spring Integration
Spring Boot offers several conveniences for working with {spring-integration}[Spring Integration], including the `spring-boot-starter-integration` "`Starter`".
Spring Integration provides abstractions over messaging and also other transports such as HTTP, TCP, and others.
If Spring Integration is available on your classpath, it is initialized through the `@EnableIntegration` annotation.

Spring Boot also configures some features that are triggered by the presence of additional Spring Integration modules.
If `spring-integration-jmx` is also on the classpath, message processing statistics are published over JMX.
If `spring-integration-jdbc` is available, the default database schema can be created on startup, as shown in the following line:

[source,properties,indent=0,configprops]
----
	spring.integration.jdbc.initialize-schema=always
----

If `spring-integration-rsocket` is available, developers can configure an RSocket server using `"spring.rsocket.server.*"` properties and let it use `IntegrationRSocketEndpoint` or `RSocketOutboundGateway` components to handle incoming RSocket messages.
This infrastructure can handle Spring Integration RSocket channel adapters and `@MessageMapping` handlers (given `"spring.integration.rsocket.server.message-mapping-enabled"` is configured).

Spring Boot can also auto-configure an `ClientRSocketConnector` using configuration properties:

[source,properties,indent=0,configprops]
----
	# Connecting to a RSocket server over TCP
	spring.integration.rsocket.client.host=example.org
	spring.integration.rsocket.client.port=9898

	# Connecting to a RSocket Server over WebSocket
	spring.integration.rsocket.client.uri=ws://example.org
----

See the {spring-boot-autoconfigure-module-code}/integration/IntegrationAutoConfiguration.java[`IntegrationAutoConfiguration`] and {spring-boot-autoconfigure-module-code}/integration/IntegrationProperties.java[`IntegrationProperties`] classes for more details.

By default, if a Micrometer `meterRegistry` bean is present, Spring Integration metrics will be managed by Micrometer.
If you wish to use legacy Spring Integration metrics, add a `DefaultMetricsFactory` bean to the application context.



[[boot-features-session]]
== Spring Session
Spring Boot provides {spring-session}[Spring Session] auto-configuration for a wide range of data stores.
When building a Servlet web application, the following stores can be auto-configured:

* JDBC
* Redis
* Hazelcast
* MongoDB

When building a reactive web application, the following stores can be auto-configured:

* Redis
* MongoDB

If a single Spring Session module is present on the classpath, Spring Boot uses that store implementation automatically.
If you have more than one implementation, you must choose the {spring-boot-autoconfigure-module-code}/session/StoreType.java[`StoreType`] that you wish to use to store the sessions.
For instance, to use JDBC as the back-end store, you can configure your application as follows:

[source,properties,indent=0,configprops]
----
    spring.session.store-type=jdbc
----

TIP: You can disable Spring Session by setting the `store-type` to `none`.

Each store has specific additional settings.
For instance, it is possible to customize the name of the table for the JDBC store, as shown in the following example:

[source,properties,indent=0,configprops]
----
    spring.session.jdbc.table-name=SESSIONS
----

For setting the timeout of the session you can use the configprop:spring.session.timeout[] property.
If that property is not set, the auto-configuration falls back to the value of configprop:server.servlet.session.timeout[].


[[boot-features-jmx]]
== Monitoring and Management over JMX
Java Management Extensions (JMX) provide a standard mechanism to monitor and manage applications.
Spring Boot exposes the most suitable `MBeanServer` as a bean with an ID of `mbeanServer`.
Any of your beans that are annotated with Spring JMX annotations (`@ManagedResource`, `@ManagedAttribute`, or `@ManagedOperation`) are exposed to it.

If your platform provides a standard `MBeanServer`, Spring Boot will use that and default to the VM `MBeanServer` if necessary.
If all that fails, a new `MBeanServer` will be created.

See the {spring-boot-autoconfigure-module-code}/jmx/JmxAutoConfiguration.java[`JmxAutoConfiguration`] class for more details.



[[boot-features-testing]]
== Testing
Spring Boot provides a number of utilities and annotations to help when testing your application.
Test support is provided by two modules: `spring-boot-test` contains core items, and `spring-boot-test-autoconfigure` supports auto-configuration for tests.

Most developers use the `spring-boot-starter-test` "`Starter`", which imports both Spring Boot test modules as well as JUnit Jupiter, AssertJ, Hamcrest, and a number of other useful libraries.

[TIP]
====
If you have tests that use JUnit 4, JUnit 5's vintage engine can be used to run them.
To use the vintage engine, add a dependency on `junit-vintage-engine`, as shown in the following example:

[source,xml,indent=0,subs="verbatim,quotes,attributes"]
----
	<dependency>
		<groupId>org.junit.vintage</groupId>
		<artifactId>junit-vintage-engine</artifactId>
		<scope>test</scope>
		<exclusions>
			<exclusion>
				<groupId>org.hamcrest</groupId>
				<artifactId>hamcrest-core</artifactId>
			</exclusion>
		</exclusions>
	</dependency>
----
====

`hamcrest-core` is excluded in favor of `org.hamcrest:hamcrest` that is part of `spring-boot-starter-test`.



[[boot-features-test-scope-dependencies]]
=== Test Scope Dependencies
The `spring-boot-starter-test` "`Starter`" (in the `test` `scope`) contains the following provided libraries:

* https://junit.org/junit5/[JUnit 5]: The de-facto standard for unit testing Java applications.
* {spring-framework-docs}/testing.html#integration-testing[Spring Test] & Spring Boot Test: Utilities and integration test support for Spring Boot applications.
* https://assertj.github.io/doc/[AssertJ]: A fluent assertion library.
* https://github.com/hamcrest/JavaHamcrest[Hamcrest]: A library of matcher objects (also known as constraints or predicates).
* https://site.mockito.org/[Mockito]: A Java mocking framework.
* https://github.com/skyscreamer/JSONassert[JSONassert]: An assertion library for JSON.
* https://github.com/jayway/JsonPath[JsonPath]: XPath for JSON.

We generally find these common libraries to be useful when writing tests.
If these libraries do not suit your needs, you can add additional test dependencies of your own.



[[boot-features-testing-spring-applications]]
=== Testing Spring Applications
One of the major advantages of dependency injection is that it should make your code easier to unit test.
You can instantiate objects by using the `new` operator without even involving Spring.
You can also use _mock objects_ instead of real dependencies.

Often, you need to move beyond unit testing and start integration testing (with a Spring `ApplicationContext`).
It is useful to be able to perform integration testing without requiring deployment of your application or needing to connect to other infrastructure.

The Spring Framework includes a dedicated test module for such integration testing.
You can declare a dependency directly to `org.springframework:spring-test` or use the `spring-boot-starter-test` "`Starter`" to pull it in transitively.

If you have not used the `spring-test` module before, you should start by reading the {spring-framework-docs}/testing.html#testing[relevant section] of the Spring Framework reference documentation.



[[boot-features-testing-spring-boot-applications]]
=== Testing Spring Boot Applications
A Spring Boot application is a Spring `ApplicationContext`, so nothing very special has to be done to test it beyond what you would normally do with a vanilla Spring context.

NOTE: External properties, logging, and other features of Spring Boot are installed in the context by default only if you use `SpringApplication` to create it.

Spring Boot provides a `@SpringBootTest` annotation, which can be used as an alternative to the standard `spring-test` `@ContextConfiguration` annotation when you need Spring Boot features.
The annotation works by <<boot-features-testing-spring-boot-applications-detecting-config,creating the `ApplicationContext` used in your tests through `SpringApplication`>>.
In addition to `@SpringBootTest` a number of other annotations are also provided for <<boot-features-testing-spring-boot-applications-testing-autoconfigured-tests,testing more specific slices>> of an application.

TIP: If you are using JUnit 4, don't forget to also add `@RunWith(SpringRunner.class)` to your test, otherwise the annotations will be ignored.
If you are using JUnit 5, there's no need to add the equivalent `@ExtendWith(SpringExtension.class)` as `@SpringBootTest` and the other `@…Test` annotations are already annotated with it.

By default, `@SpringBootTest` will not start a server.
You can use the `webEnvironment` attribute of `@SpringBootTest` to further refine how your tests run:

* `MOCK`(Default) : Loads a web `ApplicationContext` and provides a mock web environment.
  Embedded servers are not started when using this annotation.
	If a web environment is not available on your classpath, this mode transparently falls back to creating a regular non-web `ApplicationContext`.
	It can be used in conjunction with <<boot-features-testing-spring-boot-applications-testing-with-mock-environment, `@AutoConfigureMockMvc` or `@AutoConfigureWebTestClient`>> for mock-based testing of your web application.
* `RANDOM_PORT`: Loads a `WebServerApplicationContext` and provides a real web environment.
  Embedded servers are started and listen on a random port.
* `DEFINED_PORT`: Loads a `WebServerApplicationContext` and provides a real web environment.
  Embedded servers are started and listen on a defined port (from your `application.properties`) or on the default port of `8080`.
* `NONE`: Loads an `ApplicationContext` by using `SpringApplication` but does not provide _any_ web environment (mock or otherwise).

NOTE: If your test is `@Transactional`, it rolls back the transaction at the end of each test method by default.
However, as using this arrangement with either `RANDOM_PORT` or `DEFINED_PORT` implicitly provides a real servlet environment, the HTTP client and server run in separate threads and, thus, in separate transactions.
Any transaction initiated on the server does not roll back in this case.

NOTE: `@SpringBootTest` with `webEnvironment = WebEnvironment.RANDOM_PORT` will also start the management server on a separate random port if your application uses a different port for the management server.



[[boot-features-testing-spring-boot-applications-detecting-web-app-type]]
==== Detecting Web Application Type
If Spring MVC is available, a regular MVC-based application context is configured.
If you have only Spring WebFlux, we'll detect that and configure a WebFlux-based application context instead.

If both are present, Spring MVC takes precedence.
If you want to test a reactive web application in this scenario, you must set the configprop:spring.main.web-application-type[] property:

[source,java,indent=0]
----
	@SpringBootTest(properties = "spring.main.web-application-type=reactive")
	class MyWebFluxTests { ... }
----



[[boot-features-testing-spring-boot-applications-detecting-config]]
==== Detecting Test Configuration
If you are familiar with the Spring Test Framework, you may be used to using `@ContextConfiguration(classes=...)` in order to specify which Spring `@Configuration` to load.
Alternatively, you might have often used nested `@Configuration` classes within your test.

When testing Spring Boot applications, this is often not required.
Spring Boot's `@*Test` annotations search for your primary configuration automatically whenever you do not explicitly define one.

The search algorithm works up from the package that contains the test until it finds a class annotated with `@SpringBootApplication` or `@SpringBootConfiguration`.
As long as you <<using-spring-boot.adoc#using-boot-structuring-your-code, structured your code>> in a sensible way, your main configuration is usually found.

[NOTE]
====
If you use a <<boot-features-testing-spring-boot-applications-testing-autoconfigured-tests, test annotation to test a more specific slice of your application>>, you should avoid adding configuration settings that are specific to a particular area on the <<boot-features-testing-spring-boot-applications-testing-user-configuration, main method's application class>>.

The underlying component scan configuration of `@SpringBootApplication` defines exclude filters that are used to make sure slicing works as expected.
If you are using an explicit `@ComponentScan` directive on your `@SpringBootApplication`-annotated class, be aware that those filters will be disabled.
If you are using slicing, you should define them again.
====

If you want to customize the primary configuration, you can use a nested `@TestConfiguration` class.
Unlike a nested `@Configuration` class, which would be used instead of your application's primary configuration, a nested `@TestConfiguration` class is used in addition to your application's primary configuration.

NOTE: Spring's test framework caches application contexts between tests.
Therefore, as long as your tests share the same configuration (no matter how it is discovered), the potentially time-consuming process of loading the context happens only once.



[[boot-features-testing-spring-boot-applications-excluding-config]]
==== Excluding Test Configuration
If your application uses component scanning (for example, if you use `@SpringBootApplication` or `@ComponentScan`), you may find top-level configuration classes that you created only for specific tests accidentally get picked up everywhere.

As we <<boot-features-testing-spring-boot-applications-detecting-config,have seen earlier>>, `@TestConfiguration` can be used on an inner class of a test to customize the primary configuration.
When placed on a top-level class, `@TestConfiguration` indicates that classes in `src/test/java` should not be picked up by scanning.
You can then import that class explicitly where it is required, as shown in the following example:

[source,java,indent=0]
----
	@SpringBootTest
	@Import(MyTestsConfiguration.class)
	class MyTests {

		@Test
		void exampleTest() {
			...
		}

	}
----

NOTE: If you directly use `@ComponentScan` (that is, not through `@SpringBootApplication`) you need to register the `TypeExcludeFilter` with it.
See {spring-boot-module-api}/context/TypeExcludeFilter.html[the Javadoc] for details.




[[boot-features-testing-spring-boot-application-arguments]]
==== Using Application Arguments
If your application expects <<boot-features-application-arguments,arguments>>, you can
have `@SpringBootTest` inject them using the `args` attribute.

[source,java,indent=0]
----
include::{code-examples}/test/context/ApplicationArgumentsExampleTests.java[tag=example]
----



[[boot-features-testing-spring-boot-applications-testing-with-mock-environment]]
==== Testing with a mock environment
By default, `@SpringBootTest` does not start the server.
If you have web endpoints that you want to test against this mock environment, you can additionally configure {spring-framework-docs}/testing.html#spring-mvc-test-framework[`MockMvc`] as shown in the following example:

[source,java,indent=0]
----
include::{code-examples}/test/web/MockMvcExampleTests.java[tag=test-mock-mvc]
----

TIP: If you want to focus only on the web layer and not start a complete `ApplicationContext`, consider <<boot-features-testing-spring-boot-applications-testing-autoconfigured-mvc-tests,using `@WebMvcTest` instead>>.

Alternatively, you can configure a {spring-framework-docs}/testing.html#webtestclient-tests[`WebTestClient`] as shown in the following example:

[source,java,indent=0]
----
include::{code-examples}/test/web/MockWebTestClientExampleTests.java[tag=test-mock-web-test-client]
----

[TIP]
====
Testing within a mocked environment is usually faster than running with a full Servlet container.
However, since mocking occurs at the Spring MVC layer, code that relies on lower-level Servlet container behavior cannot be directly tested with MockMvc.

For example, Spring Boot's error handling is based on the "`error page`" support provided by the Servlet container.
This means that, whilst you can test your MVC layer throws and handles exceptions as expected, you cannot directly test that a specific <<boot-features-error-handling-custom-error-pages, custom error page>> is rendered.
If you need to test these lower-level concerns, you can start a fully running server as described in the next section.
====



[[boot-features-testing-spring-boot-applications-testing-with-running-server]]
==== Testing with a running server
If you need to start a full running server, we recommend that you use random ports.
If you use `@SpringBootTest(webEnvironment=WebEnvironment.RANDOM_PORT)`, an available port is picked at random each time your test runs.

The `@LocalServerPort` annotation can be used to <<howto.adoc#howto-discover-the-http-port-at-runtime,inject the actual port used>> into your test.
For convenience, tests that need to make REST calls to the started server can additionally `@Autowire` a {spring-framework-docs}/testing.html#webtestclient-tests[`WebTestClient`], which resolves relative links to the running server and comes with a dedicated API for verifying responses, as shown in the following example:

[source,java,indent=0]
----
include::{code-examples}/test/web/RandomPortWebTestClientExampleTests.java[tag=test-random-port]
----

This setup requires `spring-webflux` on the classpath.
If you can't or won't add webflux, Spring Boot also provides a `TestRestTemplate` facility:

[source,java,indent=0]
----
include::{code-examples}/test/web/RandomPortTestRestTemplateExampleTests.java[tag=test-random-port]
----



[[boot-features-testing-spring-boot-applications-customizing-web-test-client]]
==== Customizing WebTestClient
To customize the `WebTestClient` bean, configure a `WebTestClientBuilderCustomizer` bean.
Any such beans are called with the `WebTestClient.Builder` that is used to create the `WebTestClient`.



[[boot-features-testing-spring-boot-applications-jmx]]
==== Using JMX
As the test context framework caches context, JMX is disabled by default to prevent identical components to register on the same domain.
If such test needs access to an `MBeanServer`, consider marking it dirty as well:

[source,java,indent=0]
----
include::{test-examples}/jmx/SampleJmxTests.java[tag=test]
----



[[boot-features-testing-spring-boot-applications-metrics]]
==== Using Metrics
Regardless of your classpath, meter registries, except the in-memory backed, are not auto-configured when using `@SpringBootTest`.

If you need to export metrics to a different backend as part of an integration test, annotate it with `@AutoConfigureMetrics`.



[[boot-features-testing-spring-boot-applications-mocking-beans]]
==== Mocking and Spying Beans
When running tests, it is sometimes necessary to mock certain components within your application context.
For example, you may have a facade over some remote service that is unavailable during development.
Mocking can also be useful when you want to simulate failures that might be hard to trigger in a real environment.

Spring Boot includes a `@MockBean` annotation that can be used to define a Mockito mock for a bean inside your `ApplicationContext`.
You can use the annotation to add new beans or replace a single existing bean definition.
The annotation can be used directly on test classes, on fields within your test, or on `@Configuration` classes and fields.
When used on a field, the instance of the created mock is also injected.
Mock beans are automatically reset after each test method.

[NOTE]
====
If your test uses one of Spring Boot's test annotations (such as `@SpringBootTest`), this feature is automatically enabled.
To use this feature with a different arrangement, a listener must be explicitly added, as shown in the following example:

[source,java,indent=0]
----
	@TestExecutionListeners(MockitoTestExecutionListener.class)
----

====

The following example replaces an existing `RemoteService` bean with a mock implementation:

[source,java,indent=0]
----
	import org.junit.jupiter.api.Test;
	import org.springframework.beans.factory.annotation.*;
	import org.springframework.boot.test.context.*;
	import org.springframework.boot.test.mock.mockito.*;

	import static org.assertj.core.api.Assertions.*;
	import static org.mockito.BDDMockito.*;

	@SpringBootTest
	class MyTests {

		@MockBean
		private RemoteService remoteService;

		@Autowired
		private Reverser reverser;

		@Test
		void exampleTest() {
			// RemoteService has been injected into the reverser bean
			given(this.remoteService.someCall()).willReturn("mock");
			String reverse = reverser.reverseSomeCall();
			assertThat(reverse).isEqualTo("kcom");
		}

	}
----

NOTE: `@MockBean` cannot be used to mock the behavior of a bean that's exercised during application context refresh.
By the time the test is executed, the application context refresh has completed and it is too late to configure the mocked behavior.
We recommend using a `@Bean` method to create and configure the mock in this situation.

Additionally, you can use `@SpyBean` to wrap any existing bean with a Mockito `spy`.
See the {spring-boot-test-module-api}/mock/mockito/SpyBean.html[Javadoc] for full details.

NOTE: CGLib proxies, such as those created for scoped beans, declare the proxied methods as `final`.
This stops Mockito from functioning correctly as it cannot mock or spy on `final` methods in its default configuration.
If you want to mock or spy on such a bean, configure Mockito to use its inline mock maker by adding `org.mockito:mockito-inline` to your application's test dependencies.
This allows Mockito to mock and spy on `final` methods.

NOTE: While Spring's test framework caches application contexts between tests and reuses a context for tests sharing the same configuration, the use of `@MockBean` or `@SpyBean` influences the cache key, which will most likely increase the number of contexts.

TIP: If you are using `@SpyBean` to spy on a bean with `@Cacheable` methods that refer to parameters by name, your application must be compiled with `-parameters`.
This ensures that the parameter names are available to the caching infrastructure once the bean has been spied upon.



[[boot-features-testing-spring-boot-applications-testing-autoconfigured-tests]]
==== Auto-configured Tests
Spring Boot's auto-configuration system works well for applications but can sometimes be a little too much for tests.
It often helps to load only the parts of the configuration that are required to test a "`slice`" of your application.
For example, you might want to test that Spring MVC controllers are mapping URLs correctly, and you do not want to involve database calls in those tests, or you might want to test JPA entities, and you are not interested in the web layer when those tests run.

The `spring-boot-test-autoconfigure` module includes a number of annotations that can be used to automatically configure such "`slices`".
Each of them works in a similar way, providing a `@...Test` annotation that loads the `ApplicationContext` and one or more `@AutoConfigure...` annotations that can be used to customize auto-configuration settings.

NOTE: Each slice restricts component scan to appropriate components and loads a very restricted set of auto-configuration classes.
If you need to exclude one of them, most `@...Test` annotations provide an `excludeAutoConfiguration` attribute.
Alternatively, you can use `@ImportAutoConfiguration#exclude`.

NOTE: Including multiple "`slices`" by using several `@...Test` annotations in one test is not supported.
If you need multiple "`slices`", pick one of the `@...Test` annotations and include the `@AutoConfigure...` annotations of the other "`slices`" by hand.

TIP: It is also possible to use the `@AutoConfigure...` annotations with the standard `@SpringBootTest` annotation.
You can use this combination if you are not interested in "`slicing`" your application but you want some of the auto-configured test beans.



[[boot-features-testing-spring-boot-applications-testing-autoconfigured-json-tests]]
==== Auto-configured JSON Tests
To test that object JSON serialization and deserialization is working as expected, you can use the `@JsonTest` annotation.
`@JsonTest` auto-configures the available supported JSON mapper, which can be one of the following libraries:

* Jackson `ObjectMapper`, any `@JsonComponent` beans and any Jackson ``Module``s
* `Gson`
* `Jsonb`

TIP: A list of the auto-configurations that are enabled by `@JsonTest` can be <<appendix-test-auto-configuration.adoc#test-auto-configuration,found in the appendix>>.

If you need to configure elements of the auto-configuration, you can use the `@AutoConfigureJsonTesters` annotation.

Spring Boot includes AssertJ-based helpers that work with the JSONAssert and JsonPath libraries to check that JSON appears as expected.
The `JacksonTester`, `GsonTester`, `JsonbTester`, and `BasicJsonTester` classes can be used for Jackson, Gson, Jsonb, and Strings respectively.
Any helper fields on the test class can be `@Autowired` when using `@JsonTest`.
The following example shows a test class for Jackson:

[source,java,indent=0]
----
	import org.junit.jupiter.api.Test;
	import org.springframework.beans.factory.annotation.*;
	import org.springframework.boot.test.autoconfigure.json.*;
	import org.springframework.boot.test.context.*;
	import org.springframework.boot.test.json.*;

	import static org.assertj.core.api.Assertions.*;

	@JsonTest
	class MyJsonTests {

		@Autowired
		private JacksonTester<VehicleDetails> json;

		@Test
		void testSerialize() throws Exception {
			VehicleDetails details = new VehicleDetails("Honda", "Civic");
			// Assert against a `.json` file in the same package as the test
			assertThat(this.json.write(details)).isEqualToJson("expected.json");
			// Or use JSON path based assertions
			assertThat(this.json.write(details)).hasJsonPathStringValue("@.make");
			assertThat(this.json.write(details)).extractingJsonPathStringValue("@.make")
					.isEqualTo("Honda");
		}

		@Test
		void testDeserialize() throws Exception {
			String content = "{\"make\":\"Ford\",\"model\":\"Focus\"}";
			assertThat(this.json.parse(content))
					.isEqualTo(new VehicleDetails("Ford", "Focus"));
			assertThat(this.json.parseObject(content).getMake()).isEqualTo("Ford");
		}

	}
----

NOTE: JSON helper classes can also be used directly in standard unit tests.
To do so, call the `initFields` method of the helper in your `@Before` method if you do not use `@JsonTest`.

If you're using Spring Boot's AssertJ-based helpers to assert on a number value at a given JSON path, you might not be able to use `isEqualTo` depending on the type.
Instead, you can use AssertJ's `satisfies` to assert that the value matches the given condition.
For instance, the following example asserts that the actual number is a float value close to `0.15` within an offset of `0.01`.

[source,java,indent=0]
----
assertThat(json.write(message))
    .extractingJsonPathNumberValue("@.test.numberValue")
    .satisfies((number) -> assertThat(number.floatValue()).isCloseTo(0.15f, within(0.01f)));
----



[[boot-features-testing-spring-boot-applications-testing-autoconfigured-mvc-tests]]
==== Auto-configured Spring MVC Tests
To test whether Spring MVC controllers are working as expected, use the `@WebMvcTest` annotation.
`@WebMvcTest` auto-configures the Spring MVC infrastructure and limits scanned beans to `@Controller`, `@ControllerAdvice`, `@JsonComponent`, `Converter`, `GenericConverter`, `Filter`, `HandlerInterceptor`, `WebMvcConfigurer`, and `HandlerMethodArgumentResolver`.
Regular `@Component` beans are not scanned when using this annotation.

TIP: A list of the auto-configuration settings that are enabled by `@WebMvcTest` can be <<appendix-test-auto-configuration.adoc#test-auto-configuration,found in the appendix>>.

TIP: If you need to register extra components, such as the Jackson `Module`, you can import additional configuration classes by using `@Import` on your test.

Often, `@WebMvcTest` is limited to a single controller and is used in combination with `@MockBean` to provide mock implementations for required collaborators.

`@WebMvcTest` also auto-configures `MockMvc`.
Mock MVC offers a powerful way to quickly test MVC controllers without needing to start a full HTTP server.

TIP: You can also auto-configure `MockMvc` in a non-`@WebMvcTest` (such as `@SpringBootTest`) by annotating it with `@AutoConfigureMockMvc`.
The following example uses `MockMvc`:

[source,java,indent=0]
----
	import org.junit.jupiter.api.*;
	import org.springframework.beans.factory.annotation.*;
	import org.springframework.boot.test.autoconfigure.web.servlet.*;
	import org.springframework.boot.test.mock.mockito.*;

	import static org.assertj.core.api.Assertions.*;
	import static org.mockito.BDDMockito.*;
	import static org.springframework.test.web.servlet.request.MockMvcRequestBuilders.*;
	import static org.springframework.test.web.servlet.result.MockMvcResultMatchers.*;

	@WebMvcTest(UserVehicleController.class)
	class MyControllerTests {

		@Autowired
		private MockMvc mvc;

		@MockBean
		private UserVehicleService userVehicleService;

		@Test
		void testExample() throws Exception {
			given(this.userVehicleService.getVehicleDetails("sboot"))
					.willReturn(new VehicleDetails("Honda", "Civic"));
			this.mvc.perform(get("/sboot/vehicle").accept(MediaType.TEXT_PLAIN))
					.andExpect(status().isOk()).andExpect(content().string("Honda Civic"));
		}

	}
----

TIP: If you need to configure elements of the auto-configuration (for example, when servlet filters should be applied) you can use attributes in the `@AutoConfigureMockMvc` annotation.

If you use HtmlUnit or Selenium, auto-configuration also provides an HtmlUnit `WebClient` bean and/or a Selenium `WebDriver` bean.
The following example uses HtmlUnit:

[source,java,indent=0]
----
	import com.gargoylesoftware.htmlunit.*;
	import org.junit.jupiter.api.*;
	import org.springframework.beans.factory.annotation.*;
	import org.springframework.boot.test.autoconfigure.web.servlet.*;
	import org.springframework.boot.test.mock.mockito.*;

	import static org.assertj.core.api.Assertions.*;
	import static org.mockito.BDDMockito.*;

	@WebMvcTest(UserVehicleController.class)
	class MyHtmlUnitTests {

		@Autowired
		private WebClient webClient;

		@MockBean
		private UserVehicleService userVehicleService;

		@Test
		void testExample() throws Exception {
			given(this.userVehicleService.getVehicleDetails("sboot"))
					.willReturn(new VehicleDetails("Honda", "Civic"));
			HtmlPage page = this.webClient.getPage("/sboot/vehicle.html");
			assertThat(page.getBody().getTextContent()).isEqualTo("Honda Civic");
		}

	}
----

NOTE: By default, Spring Boot puts `WebDriver` beans in a special "`scope`" to ensure that the driver exits after each test and that a new instance is injected.
If you do not want this behavior, you can add `@Scope("singleton")` to your `WebDriver` `@Bean` definition.

WARNING: The `webDriver` scope created by Spring Boot will replace any user defined scope of the same name.
If you define your own `webDriver` scope you may find it stops working when you use `@WebMvcTest`.

If you have Spring Security on the classpath, `@WebMvcTest` will also scan `WebSecurityConfigurer` beans.
Instead of disabling security completely for such tests, you can use Spring Security's test support.
More details on how to use Spring Security's `MockMvc` support can be found in this _<<howto.adoc#howto-use-test-with-spring-security>>_ how-to section.

TIP: Sometimes writing Spring MVC tests is not enough; Spring Boot can help you run <<boot-features-testing-spring-boot-applications-testing-with-running-server, full end-to-end tests with an actual server>>.



[[boot-features-testing-spring-boot-applications-testing-autoconfigured-webflux-tests]]
==== Auto-configured Spring WebFlux Tests
To test that {spring-framework-docs}/web-reactive.html[Spring WebFlux] controllers are working as expected, you can use the `@WebFluxTest` annotation.
`@WebFluxTest` auto-configures the Spring WebFlux infrastructure and limits scanned beans to `@Controller`, `@ControllerAdvice`, `@JsonComponent`, `Converter`, `GenericConverter`, `WebFilter`, and `WebFluxConfigurer`.
Regular `@Component` beans are not scanned when the `@WebFluxTest` annotation is used.

TIP: A list of the auto-configurations that are enabled by `@WebFluxTest` can be <<appendix-test-auto-configuration.adoc#test-auto-configuration,found in the appendix>>.

TIP: If you need to register extra components, such as Jackson `Module`, you can import additional configuration classes using `@Import` on your test.

Often, `@WebFluxTest` is limited to a single controller and used in combination with the `@MockBean` annotation to provide mock implementations for required collaborators.

`@WebFluxTest` also auto-configures {spring-framework-docs}/testing.html#webtestclient[`WebTestClient`], which offers a powerful way to quickly test WebFlux controllers without needing to start a full HTTP server.

TIP: You can also auto-configure `WebTestClient` in a non-`@WebFluxTest` (such as `@SpringBootTest`) by annotating it with `@AutoConfigureWebTestClient`.
The following example shows a class that uses both `@WebFluxTest` and a `WebTestClient`:

[source,java,indent=0]
----
	import org.junit.jupiter.api.Test;

	import org.springframework.beans.factory.annotation.Autowired;
	import org.springframework.boot.test.autoconfigure.web.reactive.WebFluxTest;
	import org.springframework.http.MediaType;
	import org.springframework.test.web.reactive.server.WebTestClient;

	@WebFluxTest(UserVehicleController.class)
	class MyControllerTests {

		@Autowired
		private WebTestClient webClient;

		@MockBean
		private UserVehicleService userVehicleService;

		@Test
		void testExample() throws Exception {
			given(this.userVehicleService.getVehicleDetails("sboot"))
					.willReturn(new VehicleDetails("Honda", "Civic"));
			this.webClient.get().uri("/sboot/vehicle").accept(MediaType.TEXT_PLAIN)
					.exchange()
					.expectStatus().isOk()
					.expectBody(String.class).isEqualTo("Honda Civic");
		}

	}
----

TIP: This setup is only supported by WebFlux applications as using `WebTestClient` in a mocked web application only works with WebFlux at the moment.

NOTE: `@WebFluxTest` cannot detect routes registered via the functional web framework.
For testing `RouterFunction` beans in the context, consider importing your `RouterFunction` yourself via `@Import` or using `@SpringBootTest`.

NOTE: `@WebFluxTest` cannot detect custom security configuration registered via a `@Bean` of type `SecurityWebFilterChain`.
To include that in your test, you will need to import the configuration that registers the bean via `@Import` or use `@SpringBootTest`.

TIP: Sometimes writing Spring WebFlux tests is not enough; Spring Boot can help you run <<boot-features-testing-spring-boot-applications-testing-with-running-server, full end-to-end tests with an actual server>>.



[[boot-features-testing-spring-boot-applications-testing-autoconfigured-jpa-test]]
==== Auto-configured Data JPA Tests
You can use the `@DataJpaTest` annotation to test JPA applications.
By default, it scans for `@Entity` classes and configures Spring Data JPA repositories.
If an embedded database is available on the classpath, it configures one as well.
Regular `@Component` beans are not loaded into the `ApplicationContext`.

TIP: A list of the auto-configuration settings that are enabled by `@DataJpaTest` can be <<appendix-test-auto-configuration.adoc#test-auto-configuration,found in the appendix>>.

By default, data JPA tests are transactional and roll back at the end of each test.
See the {spring-framework-docs}/testing.html#testcontext-tx-enabling-transactions[relevant section] in the Spring Framework Reference Documentation for more details.
If that is not what you want, you can disable transaction management for a test or for the whole class as follows:

[source,java,indent=0]
----
	import org.junit.jupiter.api.Test;
	import org.springframework.boot.test.autoconfigure.orm.jpa.DataJpaTest;
	import org.springframework.transaction.annotation.Propagation;
	import org.springframework.transaction.annotation.Transactional;

	@DataJpaTest
	@Transactional(propagation = Propagation.NOT_SUPPORTED)
	class ExampleNonTransactionalTests {

	}
----

Data JPA tests may also inject a {spring-boot-test-autoconfigure-module-code}/orm/jpa/TestEntityManager.java[`TestEntityManager`] bean, which provides an alternative to the standard JPA `EntityManager` that is specifically designed for tests.
If you want to use `TestEntityManager` outside of `@DataJpaTest` instances, you can also use the `@AutoConfigureTestEntityManager` annotation.
A `JdbcTemplate` is also available if you need that.
The following example shows the `@DataJpaTest` annotation in use:

[source,java,indent=0]
----
	import org.junit.jupiter.api.Test;
	import org.springframework.boot.test.autoconfigure.orm.jpa.*;

	import static org.assertj.core.api.Assertions.*;

	@DataJpaTest
	class ExampleRepositoryTests {

		@Autowired
		private TestEntityManager entityManager;

		@Autowired
		private UserRepository repository;

		@Test
		void testExample() throws Exception {
			this.entityManager.persist(new User("sboot", "1234"));
			User user = this.repository.findByUsername("sboot");
			assertThat(user.getUsername()).isEqualTo("sboot");
			assertThat(user.getVin()).isEqualTo("1234");
		}

	}
----

In-memory embedded databases generally work well for tests, since they are fast and do not require any installation.
If, however, you prefer to run tests against a real database you can use the `@AutoConfigureTestDatabase` annotation, as shown in the following example:

[source,java,indent=0]
----
	@DataJpaTest
	@AutoConfigureTestDatabase(replace=Replace.NONE)
	class ExampleRepositoryTests {

		// ...

	}
----



[[boot-features-testing-spring-boot-applications-testing-autoconfigured-jdbc-test]]
==== Auto-configured JDBC Tests
`@JdbcTest` is similar to `@DataJpaTest` but is for tests that only require a `DataSource` and do not use Spring Data JDBC.
By default, it configures an in-memory embedded database and a `JdbcTemplate`.
Regular `@Component` beans are not loaded into the `ApplicationContext`.

TIP: A list of the auto-configurations that are enabled by `@JdbcTest` can be <<appendix-test-auto-configuration.adoc#test-auto-configuration,found in the appendix>>.

By default, JDBC tests are transactional and roll back at the end of each test.
See the {spring-framework-docs}/testing.html#testcontext-tx-enabling-transactions[relevant section] in the Spring Framework Reference Documentation for more details.
If that is not what you want, you can disable transaction management for a test or for the whole class, as follows:

[source,java,indent=0]
----
	import org.junit.jupiter.api.Test;
	import org.springframework.boot.test.autoconfigure.jdbc.JdbcTest;
	import org.springframework.transaction.annotation.Propagation;
	import org.springframework.transaction.annotation.Transactional;

	@JdbcTest
	@Transactional(propagation = Propagation.NOT_SUPPORTED)
	class ExampleNonTransactionalTests {

	}
----

If you prefer your test to run against a real database, you can use the `@AutoConfigureTestDatabase` annotation in the same way as for `DataJpaTest`.
(See "<<boot-features-testing-spring-boot-applications-testing-autoconfigured-jpa-test>>".)



[[boot-features-testing-spring-boot-applications-testing-autoconfigured-data-jdbc-test]]
==== Auto-configured Data JDBC Tests
`@DataJdbcTest` is similar to `@JdbcTest` but is for tests that use Spring Data JDBC repositories.
By default, it configures an in-memory embedded database, a `JdbcTemplate`, and Spring Data JDBC repositories.
Regular `@Component` beans are not loaded into the `ApplicationContext`.

TIP: A list of the auto-configurations that are enabled by `@DataJdbcTest` can be <<appendix-test-auto-configuration.adoc#test-auto-configuration,found in the appendix>>.

By default, Data JDBC tests are transactional and roll back at the end of each test.
See the {spring-framework-docs}/testing.html#testcontext-tx-enabling-transactions[relevant section] in the Spring Framework Reference Documentation for more details.
If that is not what you want, you can disable transaction management for a test or for the whole test class as <<boot-features-testing-spring-boot-applications-testing-autoconfigured-jdbc-test,shown in the JDBC example>>.

If you prefer your test to run against a real database, you can use the `@AutoConfigureTestDatabase` annotation in the same way as for `DataJpaTest`.
(See "<<boot-features-testing-spring-boot-applications-testing-autoconfigured-jpa-test>>".)



[[boot-features-testing-spring-boot-applications-testing-autoconfigured-jooq-test]]
==== Auto-configured jOOQ Tests
You can use `@JooqTest` in a similar fashion as `@JdbcTest` but for jOOQ-related tests.
As jOOQ relies heavily on a Java-based schema that corresponds with the database schema, the existing `DataSource` is used.
If you want to replace it with an in-memory database, you can use `@AutoConfigureTestDatabase` to override those settings.
(For more about using jOOQ with Spring Boot, see "<<boot-features-jooq>>", earlier in this chapter.)
Regular `@Component` beans are not loaded into the `ApplicationContext`.

TIP: A list of the auto-configurations that are enabled by `@JooqTest` can be <<appendix-test-auto-configuration.adoc#test-auto-configuration,found in the appendix>>.

`@JooqTest` configures a `DSLContext`.
Regular `@Component` beans are not loaded into the `ApplicationContext`.
The following example shows the `@JooqTest` annotation in use:

[source,java,indent=0]
----
	import org.jooq.DSLContext;
	import org.junit.jupiter.api.Test;
	import org.springframework.boot.test.autoconfigure.jooq.JooqTest;

	@JooqTest
	class ExampleJooqTests {

		@Autowired
		private DSLContext dslContext;
	}
----

JOOQ tests are transactional and roll back at the end of each test by default.
If that is not what you want, you can disable transaction management for a test or for the whole test class as <<boot-features-testing-spring-boot-applications-testing-autoconfigured-jdbc-test,shown in the JDBC example>>.



[[boot-features-testing-spring-boot-applications-testing-autoconfigured-mongo-test]]
==== Auto-configured Data MongoDB Tests
You can use `@DataMongoTest` to test MongoDB applications.
By default, it configures an in-memory embedded MongoDB (if available), configures a `MongoTemplate`, scans for `@Document` classes, and configures Spring Data MongoDB repositories.
Regular `@Component` beans are not loaded into the `ApplicationContext`.
(For more about using MongoDB with Spring Boot, see "<<boot-features-mongodb>>", earlier in this chapter.)

TIP: A list of the auto-configuration settings that are enabled by `@DataMongoTest` can be <<appendix-test-auto-configuration.adoc#test-auto-configuration,found in the appendix>>.

The following class shows the `@DataMongoTest` annotation in use:

[source,java,indent=0]
----
	import org.springframework.beans.factory.annotation.Autowired;
	import org.springframework.boot.test.autoconfigure.data.mongo.DataMongoTest;
	import org.springframework.data.mongodb.core.MongoTemplate;

	@DataMongoTest
	class ExampleDataMongoTests {

		@Autowired
		private MongoTemplate mongoTemplate;

		//
	}
----

In-memory embedded MongoDB generally works well for tests, since it is fast and does not require any developer installation.
If, however, you prefer to run tests against a real MongoDB server, you should exclude the embedded MongoDB auto-configuration, as shown in the following example:

[source,java,indent=0]
----
	import org.springframework.boot.autoconfigure.mongo.embedded.EmbeddedMongoAutoConfiguration;
	import org.springframework.boot.test.autoconfigure.data.mongo.DataMongoTest;

	@DataMongoTest(excludeAutoConfiguration = EmbeddedMongoAutoConfiguration.class)
	class ExampleDataMongoNonEmbeddedTests {

	}
----



[[boot-features-testing-spring-boot-applications-testing-autoconfigured-neo4j-test]]
==== Auto-configured Data Neo4j Tests
You can use `@DataNeo4jTest` to test Neo4j applications.
By default, it uses an in-memory embedded Neo4j (if the embedded driver is available), scans for `@NodeEntity` classes, and configures Spring Data Neo4j repositories.
Regular `@Component` beans are not loaded into the `ApplicationContext`.
(For more about using Neo4J with Spring Boot, see "<<boot-features-neo4j>>", earlier in this chapter.)

TIP: A list of the auto-configuration settings that are enabled by `@DataNeo4jTest` can be <<appendix-test-auto-configuration.adoc#test-auto-configuration,found in the appendix>>.

The following example shows a typical setup for using Neo4J tests in Spring Boot:

[source,java,indent=0]
----
	import org.springframework.beans.factory.annotation.Autowired;
	import org.springframework.boot.test.autoconfigure.data.neo4j.DataNeo4jTest;

	@DataNeo4jTest
	class ExampleDataNeo4jTests {

		@Autowired
		private YourRepository repository;

		//
	}
----

By default, Data Neo4j tests are transactional and roll back at the end of each test.
See the {spring-framework-docs}/testing.html#testcontext-tx-enabling-transactions[relevant section] in the Spring Framework Reference Documentation for more details.
If that is not what you want, you can disable transaction management for a test or for the whole class, as follows:

[source,java,indent=0]
----
	import org.springframework.boot.test.autoconfigure.data.neo4j.DataNeo4jTest;
	import org.springframework.transaction.annotation.Propagation;
	import org.springframework.transaction.annotation.Transactional;

	@DataNeo4jTest
	@Transactional(propagation = Propagation.NOT_SUPPORTED)
	class ExampleNonTransactionalTests {

	}
----



[[boot-features-testing-spring-boot-applications-testing-autoconfigured-redis-test]]
==== Auto-configured Data Redis Tests
You can use `@DataRedisTest` to test Redis applications.
By default, it scans for `@RedisHash` classes and configures Spring Data Redis repositories.
Regular `@Component` beans are not loaded into the `ApplicationContext`.
(For more about using Redis with Spring Boot, see "<<boot-features-redis>>", earlier in this chapter.)

TIP: A list of the auto-configuration settings that are enabled by `@DataRedisTest` can be <<appendix-test-auto-configuration.adoc#test-auto-configuration,found in the appendix>>.

The following example shows the `@DataRedisTest` annotation in use:

[source,java,indent=0]
----
	import org.springframework.beans.factory.annotation.Autowired;
	import org.springframework.boot.test.autoconfigure.data.redis.DataRedisTest;

	@DataRedisTest
	class ExampleDataRedisTests {

		@Autowired
		private YourRepository repository;

		//
	}
----



[[boot-features-testing-spring-boot-applications-testing-autoconfigured-ldap-test]]
==== Auto-configured Data LDAP Tests
You can use `@DataLdapTest` to test LDAP applications.
By default, it configures an in-memory embedded LDAP (if available), configures an `LdapTemplate`, scans for `@Entry` classes, and configures Spring Data LDAP repositories.
Regular `@Component` beans are not loaded into the `ApplicationContext`.
(For more about using LDAP with Spring Boot, see "<<boot-features-ldap>>", earlier in this chapter.)

TIP: A list of the auto-configuration settings that are enabled by `@DataLdapTest` can be <<appendix-test-auto-configuration.adoc#test-auto-configuration,found in the appendix>>.

The following example shows the `@DataLdapTest` annotation in use:

[source,java,indent=0]
----
	import org.springframework.beans.factory.annotation.Autowired;
	import org.springframework.boot.test.autoconfigure.data.ldap.DataLdapTest;
	import org.springframework.ldap.core.LdapTemplate;

	@DataLdapTest
	class ExampleDataLdapTests {

		@Autowired
		private LdapTemplate ldapTemplate;

		//
	}
----

In-memory embedded LDAP generally works well for tests, since it is fast and does not require any developer installation.
If, however, you prefer to run tests against a real LDAP server, you should exclude the embedded LDAP auto-configuration, as shown in the following example:

[source,java,indent=0]
----
	import org.springframework.boot.autoconfigure.ldap.embedded.EmbeddedLdapAutoConfiguration;
	import org.springframework.boot.test.autoconfigure.data.ldap.DataLdapTest;

	@DataLdapTest(excludeAutoConfiguration = EmbeddedLdapAutoConfiguration.class)
	class ExampleDataLdapNonEmbeddedTests {

	}
----



[[boot-features-testing-spring-boot-applications-testing-autoconfigured-rest-client]]
==== Auto-configured REST Clients
You can use the `@RestClientTest` annotation to test REST clients.
By default, it auto-configures Jackson, GSON, and Jsonb support, configures a `RestTemplateBuilder`, and adds support for `MockRestServiceServer`.
Regular `@Component` beans are not loaded into the `ApplicationContext`.

TIP: A list of the auto-configuration settings that are enabled by `@RestClientTest` can be <<appendix-test-auto-configuration.adoc#test-auto-configuration,found in the appendix>>.

The specific beans that you want to test should be specified by using the `value` or `components` attribute of `@RestClientTest`, as shown in the following example:

[source,java,indent=0]
----
	@RestClientTest(RemoteVehicleDetailsService.class)
	class ExampleRestClientTest {

		@Autowired
		private RemoteVehicleDetailsService service;

		@Autowired
		private MockRestServiceServer server;

		@Test
		void getVehicleDetailsWhenResultIsSuccessShouldReturnDetails()
				throws Exception {
			this.server.expect(requestTo("/greet/details"))
					.andRespond(withSuccess("hello", MediaType.TEXT_PLAIN));
			String greeting = this.service.callRestService();
			assertThat(greeting).isEqualTo("hello");
		}

	}
----



[[boot-features-testing-spring-boot-applications-testing-autoconfigured-rest-docs]]
==== Auto-configured Spring REST Docs Tests
You can use the `@AutoConfigureRestDocs` annotation to use {spring-restdocs}[Spring REST Docs] in your tests with Mock MVC, REST Assured, or WebTestClient.
It removes the need for the JUnit extension in Spring REST Docs.

`@AutoConfigureRestDocs` can be used to override the default output directory (`target/generated-snippets` if you are using Maven or `build/generated-snippets` if you are using Gradle).
It can also be used to configure the host, scheme, and port that appears in any documented URIs.



[[boot-features-testing-spring-boot-applications-testing-autoconfigured-rest-docs-mock-mvc]]
===== Auto-configured Spring REST Docs Tests with Mock MVC
`@AutoConfigureRestDocs` customizes the `MockMvc` bean to use Spring REST Docs.
You can inject it by using `@Autowired` and use it in your tests as you normally would when using Mock MVC and Spring REST Docs, as shown in the following example:

[source,java,indent=0]
----
	import org.junit.jupiter.api.Test;

	import org.springframework.beans.factory.annotation.Autowired;
	import org.springframework.boot.test.autoconfigure.web.servlet.WebMvcTest;
	import org.springframework.http.MediaType;
	import org.springframework.test.web.servlet.MockMvc;

	import static org.springframework.restdocs.mockmvc.MockMvcRestDocumentation.document;
	import static org.springframework.test.web.servlet.request.MockMvcRequestBuilders.get;
	import static org.springframework.test.web.servlet.result.MockMvcResultMatchers.*;

	@WebMvcTest(UserController.class)
	@AutoConfigureRestDocs
	class UserDocumentationTests {

		@Autowired
		private MockMvc mvc;

		@Test
		void listUsers() throws Exception {
			this.mvc.perform(get("/users").accept(MediaType.TEXT_PLAIN))
					.andExpect(status().isOk())
					.andDo(document("list-users"));
		}

	}
----

If you require more control over Spring REST Docs configuration than offered by the attributes of `@AutoConfigureRestDocs`, you can use a `RestDocsMockMvcConfigurationCustomizer` bean, as shown in the following example:

[source,java,indent=0]
----
	@TestConfiguration
	static class CustomizationConfiguration
			implements RestDocsMockMvcConfigurationCustomizer {

		@Override
		public void customize(MockMvcRestDocumentationConfigurer configurer) {
			configurer.snippets().withTemplateFormat(TemplateFormats.markdown());
		}

	}
----

If you want to make use of Spring REST Docs support for a parameterized output directory, you can create a `RestDocumentationResultHandler` bean.
The auto-configuration calls `alwaysDo` with this result handler, thereby causing each `MockMvc` call to automatically generate the default snippets.
The following example shows a `RestDocumentationResultHandler` being defined:

[source,java,indent=0]
----
	@TestConfiguration(proxyBeanMethods = false)
	static class ResultHandlerConfiguration {

		@Bean
		public RestDocumentationResultHandler restDocumentation() {
			return MockMvcRestDocumentation.document("{method-name}");
		}

	}
----



[[boot-features-testing-spring-boot-applications-testing-autoconfigured-rest-docs-web-test-client]]
===== Auto-configured Spring REST Docs Tests with WebTestClient
`@AutoConfigureRestDocs` can also be used with `WebTestClient`.
You can inject it by using `@Autowired` and use it in your tests as you normally would when using `@WebFluxTest` and Spring REST Docs, as shown in the following example:

[source,java,indent=0]
----
include::{code-examples}/test/autoconfigure/restdocs/webclient/UsersDocumentationTests.java[tag=source]
----

If you require more control over Spring REST Docs configuration than offered by the attributes of `@AutoConfigureRestDocs`, you can use a `RestDocsWebTestClientConfigurationCustomizer` bean, as shown in the following example:

[source,java,indent=0]
----
include::{code-examples}/test/autoconfigure/restdocs/webclient/AdvancedConfigurationExample.java[tag=configuration]
----



[[boot-features-testing-spring-boot-applications-testing-autoconfigured-rest-docs-rest-assured]]
===== Auto-configured Spring REST Docs Tests with REST Assured
`@AutoConfigureRestDocs` makes a `RequestSpecification` bean, preconfigured to use Spring REST Docs, available to your tests.
You can inject it by using `@Autowired` and use it in your tests as you normally would when using REST Assured and Spring REST Docs, as shown in the following example:

[source,java,indent=0]
----
include::{code-examples}/test/autoconfigure/restdocs/restassured/UserDocumentationTests.java[tag=source]
----

If you require more control over Spring REST Docs configuration than offered by the attributes of `@AutoConfigureRestDocs`, a `RestDocsRestAssuredConfigurationCustomizer` bean can be used, as shown in the following example:

[source,java,indent=0]
----
include::{code-examples}/test/autoconfigure/restdocs/restassured/AdvancedConfigurationExample.java[tag=configuration]
----



[[boot-features-testing-spring-boot-applications-testing-autoconfigured-webservices]]
==== Auto-configured Spring Web Services Tests
You can use `@WebServiceClientTest` to test applications that use call web services using the Spring Web Services project.
By default, it configures a mock `WebServiceServer` bean and automatically customizes your `WebServiceTemplateBuilder`.
(For more about using Web Services with Spring Boot, see "<<boot-features-webservices>>", earlier in this chapter.)


TIP: A list of the auto-configuration settings that are enabled by `@WebServiceClientTest` can be <<appendix-test-auto-configuration.adoc#test-auto-configuration,found in the appendix>>.

The following example shows the `@WebServiceClientTest` annotation in use:

[source,java,indent=0]
----
	@WebServiceClientTest(ExampleWebServiceClient.class)
	class WebServiceClientIntegrationTests {

		@Autowired
		private MockWebServiceServer server;

		@Autowired
		private ExampleWebServiceClient client;

		@Test
		void mockServerCall() {
			this.server.expect(payload(new StringSource("<request/>"))).andRespond(
					withPayload(new StringSource("<response><status>200</status></response>")));
			assertThat(this.client.test()).extracting(Response::getStatus).isEqualTo(200);
		}

	}
----



[[boot-features-testing-spring-boot-applications-testing-auto-configured-additional-auto-config]]
==== Additional Auto-configuration and Slicing
Each slice provides one or more `@AutoConfigure...` annotations that namely defines the auto-configurations that should be included as part of a slice.
Additional auto-configurations can be added by creating a custom `@AutoConfigure...` annotation or by adding `@ImportAutoConfiguration` to the test as shown in the following example:

[source,java,indent=0]
----
	@JdbcTest
	@ImportAutoConfiguration(IntegrationAutoConfiguration.class)
	class ExampleJdbcTests {

	}
----

NOTE: Make sure to not use the regular `@Import` annotation to import auto-configurations as they are handled in a specific way by Spring Boot.



[[boot-features-testing-spring-boot-applications-testing-user-configuration]]
==== User Configuration and Slicing
If you <<using-spring-boot.adoc#using-boot-structuring-your-code, structure your code>> in a sensible way, your `@SpringBootApplication` class is <<boot-features-testing-spring-boot-applications-detecting-config, used by default>> as the configuration of your tests.

It then becomes important not to litter the application's main class with configuration settings that are specific to a particular area of its functionality.

Assume that you are using Spring Batch and you rely on the auto-configuration for it.
You could define your `@SpringBootApplication` as follows:

[source,java,indent=0]
----
	@SpringBootApplication
	@EnableBatchProcessing
	public class SampleApplication { ... }
----

Because this class is the source configuration for the test, any slice test actually tries to start Spring Batch, which is definitely not what you want to do.
A recommended approach is to move that area-specific configuration to a separate `@Configuration` class at the same level as your application, as shown in the following example:

[source,java,indent=0]
----
	@Configuration(proxyBeanMethods = false)
	@EnableBatchProcessing
	public class BatchConfiguration { ... }
----

NOTE: Depending on the complexity of your application, you may either have a single `@Configuration` class for your customizations or one class per domain area.
The latter approach lets you enable it in one of your tests, if necessary, with the `@Import` annotation.

Test slices exclude `@Configuration` classes from scanning.
For example, for a `@WebMvcTest`, the following configuration will not include the given `WebMvcConfigurer` bean in the application context loaded by the test slice:

[source,java,indent=0]
----
	@Configuration
	public class WebConfiguration {
		@Bean
		public WebMvcConfigurer testConfigurer() {
			return new WebMvcConfigurer() {
				...
			};
		}
	}
----

The configuration below will, however, cause the custom `WebMvcConfigurer` to be loaded by the test slice.

[source,java,indent=0]
----
	@Component
	public class TestWebMvcConfigurer implements WebMvcConfigurer {
		...
	}
----

Another source of confusion is classpath scanning.
Assume that, while you structured your code in a sensible way, you need to scan an additional package.
Your application may resemble the following code:

[source,java,indent=0]
----
	@SpringBootApplication
	@ComponentScan({ "com.example.app", "org.acme.another" })
	public class SampleApplication { ... }
----

Doing so effectively overrides the default component scan directive with the side effect of scanning those two packages regardless of the slice that you chose.
For instance, a `@DataJpaTest` seems to suddenly scan components and user configurations of your application.
Again, moving the custom directive to a separate class is a good way to fix this issue.

TIP: If this is not an option for you, you can create a `@SpringBootConfiguration` somewhere in the hierarchy of your test so that it is used instead.
Alternatively, you can specify a source for your test, which disables the behavior of finding a default one.



[[boot-features-testing-spring-boot-applications-with-spock]]
==== Using Spock to Test Spring Boot Applications
If you wish to use Spock to test a Spring Boot application, you should add a dependency on Spock's `spock-spring` module to your application's build.
`spock-spring` integrates Spring's test framework into Spock.
It is recommended that you use Spock 1.2 or later to benefit from a number of improvements to Spock's Spring Framework and Spring Boot integration.
See http://spockframework.org/spock/docs/1.2/modules.html#_spring_module[the documentation for Spock's Spring module] for further details.



[[boot-features-test-utilities]]
=== Test Utilities
A few test utility classes that are generally useful when testing your application are packaged as part of `spring-boot`.



[[boot-features-configfileapplicationcontextinitializer-test-utility]]
==== ConfigFileApplicationContextInitializer
`ConfigFileApplicationContextInitializer` is an `ApplicationContextInitializer` that you can apply to your tests to load Spring Boot `application.properties` files.
You can use it when you do not need the full set of features provided by `@SpringBootTest`, as shown in the following example:

[source,java,indent=0]
----
	@ContextConfiguration(classes = Config.class,
		initializers = ConfigFileApplicationContextInitializer.class)
----

NOTE: Using `ConfigFileApplicationContextInitializer` alone does not provide support for `@Value("${...}")` injection.
Its only job is to ensure that `application.properties` files are loaded into Spring's `Environment`.
For `@Value` support, you need to either additionally configure a `PropertySourcesPlaceholderConfigurer` or use `@SpringBootTest`, which auto-configures one for you.



[[boot-features-test-property-values]]
==== TestPropertyValues
`TestPropertyValues` lets you quickly add properties to a `ConfigurableEnvironment` or `ConfigurableApplicationContext`.
You can call it with `key=value` strings, as follows:

[source,java,indent=0]
----
	TestPropertyValues.of("org=Spring", "name=Boot").applyTo(env);
----



[[boot-features-output-capture-test-utility]]
==== OutputCapture
`OutputCapture` is a JUnit `Extension` that you can use to capture `System.out` and `System.err` output.
To use add `@ExtendWith(OutputCaptureExtension.class)` and inject `CapturedOutput` as an argument to your test class constructor or test method as follows:

[source,java,indent=0]
----
include::{test-examples}/test/system/OutputCaptureTests.java[tag=test]
----



[[boot-features-rest-templates-test-utility]]
==== TestRestTemplate
`TestRestTemplate` is a convenience alternative to Spring's `RestTemplate` that is useful in integration tests.
You can get a vanilla template or one that sends Basic HTTP authentication (with a username and password).
In either case, the template behaves in a test-friendly way by not throwing exceptions on server-side errors.

TIP: Spring Framework 5.0 provides a new `WebTestClient` that works for <<boot-features-testing-spring-boot-applications-testing-autoconfigured-webflux-tests, WebFlux integration tests>> and both <<boot-features-testing-spring-boot-applications-testing-with-running-server, WebFlux and MVC end-to-end testing>>.
It provides a fluent API for assertions, unlike `TestRestTemplate`.

It is recommended, but not mandatory, to use the Apache HTTP Client (version 4.3.2 or better).
If you have that on your classpath, the `TestRestTemplate` responds by configuring the client appropriately.
If you do use Apache's HTTP client, some additional test-friendly features are enabled:

* Redirects are not followed (so you can assert the response location).
* Cookies are ignored (so the template is stateless).

`TestRestTemplate` can be instantiated directly in your integration tests, as shown in the following example:

[source,java,indent=0]
----
	public class MyTest {

		private TestRestTemplate template = new TestRestTemplate();

		@Test
		public void testRequest() throws Exception {
			HttpHeaders headers = this.template.getForEntity(
					"https://myhost.example.com/example", String.class).getHeaders();
			assertThat(headers.getLocation()).hasHost("other.example.com");
		}

	}
----

Alternatively, if you use the `@SpringBootTest` annotation with `WebEnvironment.RANDOM_PORT` or `WebEnvironment.DEFINED_PORT`, you can inject a fully configured `TestRestTemplate` and start using it.
If necessary, additional customizations can be applied through the `RestTemplateBuilder` bean.
Any URLs that do not specify a host and port automatically connect to the embedded server, as shown in the following example:

[source,java,indent=0]
----
include::{test-examples}/web/client/SampleWebClientTests.java[tag=test]
----



[[boot-features-websockets]]
== WebSockets
Spring Boot provides WebSockets auto-configuration for embedded Tomcat, Jetty, and Undertow.
If you deploy a war file to a standalone container, Spring Boot assumes that the container is responsible for the configuration of its WebSocket support.

Spring Framework provides {spring-framework-docs}/web.html#websocket[rich WebSocket support] for MVC web applications that can be easily accessed through the `spring-boot-starter-websocket` module.

WebSocket support is also available for {spring-framework-docs}/web-reactive.html#webflux-websocket[reactive web applications] and requires to include the WebSocket API alongside `spring-boot-starter-webflux`:

[source,xml,indent=0,subs="verbatim,quotes,attributes"]
----
	<dependency>
		<groupId>javax.websocket</groupId>
		<artifactId>javax.websocket-api</artifactId>
	</dependency>
----



[[boot-features-webservices]]
== Web Services
Spring Boot provides Web Services auto-configuration so that all you must do is define your `Endpoints`.

The {spring-webservices-docs}[Spring Web Services features] can be easily accessed with the `spring-boot-starter-webservices` module.

`SimpleWsdl11Definition` and `SimpleXsdSchema` beans can be automatically created for your WSDLs and XSDs respectively.
To do so, configure their location, as shown in the following example:


[source,properties,indent=0,configprops]
----
	spring.webservices.wsdl-locations=classpath:/wsdl
----



[[boot-features-webservices-template]]
=== Calling Web Services with WebServiceTemplate
If you need to call remote Web services from your application, you can use the {spring-webservices-docs}#client-web-service-template[`WebServiceTemplate`] class.
Since `WebServiceTemplate` instances often need to be customized before being used, Spring Boot does not provide any single auto-configured `WebServiceTemplate` bean.
It does, however, auto-configure a `WebServiceTemplateBuilder`, which can be used to create `WebServiceTemplate` instances when needed.

The following code shows a typical example:

[source,java,indent=0]
----
	@Service
	public class MyService {

		private final WebServiceTemplate webServiceTemplate;

		public MyService(WebServiceTemplateBuilder webServiceTemplateBuilder) {
			this.webServiceTemplate = webServiceTemplateBuilder.build();
		}

		public DetailsResp someWsCall(DetailsReq detailsReq) {
			 return (DetailsResp) this.webServiceTemplate.marshalSendAndReceive(detailsReq, new SoapActionCallback(ACTION));
		}

	}
----

By default, `WebServiceTemplateBuilder` detects a suitable HTTP-based `WebServiceMessageSender` using the available HTTP client libraries on the classpath.
You can also customize read and connection timeouts as follows:

[source,java,indent=0]
----
	@Bean
	public WebServiceTemplate webServiceTemplate(WebServiceTemplateBuilder builder) {
		return builder.messageSenders(new HttpWebServiceMessageSenderBuilder()
				.setConnectTimeout(5000).setReadTimeout(2000).build()).build();
	}
----



[[boot-features-developing-auto-configuration]]
== Creating Your Own Auto-configuration
If you work in a company that develops shared libraries, or if you work on an open-source or commercial library, you might want to develop your own auto-configuration.
Auto-configuration classes can be bundled in external jars and still be picked-up by Spring Boot.

Auto-configuration can be associated to a "`starter`" that provides the auto-configuration code as well as the typical libraries that you would use with it.
We first cover what you need to know to build your own auto-configuration and then we move on to the <<boot-features-custom-starter,typical steps required to create a custom starter>>.

TIP: A https://github.com/snicoll-demos/spring-boot-master-auto-configuration[demo project] is available to showcase how you can create a starter step-by-step.



[[boot-features-understanding-auto-configured-beans]]
=== Understanding Auto-configured Beans
Under the hood, auto-configuration is implemented with standard `@Configuration` classes.
Additional `@Conditional` annotations are used to constrain when the auto-configuration should apply.
Usually, auto-configuration classes use `@ConditionalOnClass` and `@ConditionalOnMissingBean` annotations.
This ensures that auto-configuration applies only when relevant classes are found and when you have not declared your own `@Configuration`.

You can browse the source code of {spring-boot-autoconfigure-module-code}[`spring-boot-autoconfigure`] to see the `@Configuration` classes that Spring provides (see the {spring-boot-code}/spring-boot-project/spring-boot-autoconfigure/src/main/resources/META-INF/spring.factories[`META-INF/spring.factories`] file).



[[boot-features-locating-auto-configuration-candidates]]
=== Locating Auto-configuration Candidates
Spring Boot checks for the presence of a `META-INF/spring.factories` file within your published jar.
The file should list your configuration classes under the `EnableAutoConfiguration` key, as shown in the following example:

[indent=0]
----
	org.springframework.boot.autoconfigure.EnableAutoConfiguration=\
	com.mycorp.libx.autoconfigure.LibXAutoConfiguration,\
	com.mycorp.libx.autoconfigure.LibXWebAutoConfiguration
----

NOTE: Auto-configurations must be loaded that way _only_.
Make sure that they are defined in a specific package space and that they are never the target of component scanning.
Furthermore, auto-configuration classes should not enable component scanning to find additional components.
Specific ``@Import``s should be used instead.

You can use the {spring-boot-autoconfigure-module-code}/AutoConfigureAfter.java[`@AutoConfigureAfter`] or {spring-boot-autoconfigure-module-code}/AutoConfigureBefore.java[`@AutoConfigureBefore`] annotations if your configuration needs to be applied in a specific order.
For example, if you provide web-specific configuration, your class may need to be applied after `WebMvcAutoConfiguration`.

If you want to order certain auto-configurations that should not have any direct knowledge of each other, you can also use `@AutoConfigureOrder`.
That annotation has the same semantic as the regular `@Order` annotation but provides a dedicated order for auto-configuration classes.

As with standard `@Configuration` classes, the order in which auto-configuration classes are applied only affects the order in which their beans are defined.
The order in which those beans are subsequently created is unaffected and is determined by each bean's dependencies and any `@DependsOn` relationships.



[[boot-features-condition-annotations]]
=== Condition Annotations
You almost always want to include one or more `@Conditional` annotations on your auto-configuration class.
The `@ConditionalOnMissingBean` annotation is one common example that is used to allow developers to override auto-configuration if they are not happy with your defaults.

Spring Boot includes a number of `@Conditional` annotations that you can reuse in your own code by annotating `@Configuration` classes or individual `@Bean` methods.
These annotations include:

* <<boot-features-class-conditions>>
* <<boot-features-bean-conditions>>
* <<boot-features-property-conditions>>
* <<boot-features-resource-conditions>>
* <<boot-features-web-application-conditions>>
* <<boot-features-spel-conditions>>



[[boot-features-class-conditions]]
==== Class Conditions
The `@ConditionalOnClass` and `@ConditionalOnMissingClass` annotations let `@Configuration` classes be included based on the presence or absence of specific classes.
Due to the fact that annotation metadata is parsed by using https://asm.ow2.io/[ASM], you can use the `value` attribute to refer to the real class, even though that class might not actually appear on the running application classpath.
You can also use the `name` attribute if you prefer to specify the class name by using a `String` value.

This mechanism does not apply the same way to `@Bean` methods where typically the return type is the target of the condition: before the condition on the method applies, the JVM will have loaded the class and potentially processed method references which will fail if the class is not present.

To handle this scenario, a separate `@Configuration` class can be used to isolate the condition, as shown in the following example:

[source,java,indent=0]
----
	@Configuration(proxyBeanMethods = false)
	// Some conditions
	public class MyAutoConfiguration {

		// Auto-configured beans

		@Configuration(proxyBeanMethods = false)
		@ConditionalOnClass(EmbeddedAcmeService.class)
		static class EmbeddedConfiguration {

			@Bean
			@ConditionalOnMissingBean
			public EmbeddedAcmeService embeddedAcmeService() { ... }

		}

	}
----

TIP: If you use `@ConditionalOnClass` or `@ConditionalOnMissingClass` as a part of a meta-annotation to compose your own composed annotations, you must use `name` as referring to the class in such a case is not handled.



[[boot-features-bean-conditions]]
==== Bean Conditions
The `@ConditionalOnBean` and `@ConditionalOnMissingBean` annotations let a bean be included based on the presence or absence of specific beans.
You can use the `value` attribute to specify beans by type or `name` to specify beans by name.
The `search` attribute lets you limit the `ApplicationContext` hierarchy that should be considered when searching for beans.

When placed on a `@Bean` method, the target type defaults to the return type of the method, as shown in the following example:

[source,java,indent=0]
----
	@Configuration(proxyBeanMethods = false)
	public class MyAutoConfiguration {

		@Bean
		@ConditionalOnMissingBean
		public MyService myService() { ... }

	}
----

In the preceding example, the `myService` bean is going to be created if no bean of type `MyService` is already contained in the `ApplicationContext`.

TIP: You need to be very careful about the order in which bean definitions are added, as these conditions are evaluated based on what has been processed so far.
For this reason, we recommend using only `@ConditionalOnBean` and `@ConditionalOnMissingBean` annotations on auto-configuration classes (since these are guaranteed to load after any user-defined bean definitions have been added).

NOTE: `@ConditionalOnBean` and `@ConditionalOnMissingBean` do not prevent `@Configuration` classes from being created.
The only difference between using these conditions at the class level and marking each contained `@Bean` method with the annotation is that the former prevents registration of the `@Configuration` class as a bean if the condition does not match.



[[boot-features-property-conditions]]
==== Property Conditions
The `@ConditionalOnProperty` annotation lets configuration be included based on a Spring Environment property.
Use the `prefix` and `name` attributes to specify the property that should be checked.
By default, any property that exists and is not equal to `false` is matched.
You can also create more advanced checks by using the `havingValue` and `matchIfMissing` attributes.



[[boot-features-resource-conditions]]
==== Resource Conditions
The `@ConditionalOnResource` annotation lets configuration be included only when a specific resource is present.
Resources can be specified by using the usual Spring conventions, as shown in the following example: `file:/home/user/test.dat`.



[[boot-features-web-application-conditions]]
==== Web Application Conditions
The `@ConditionalOnWebApplication` and `@ConditionalOnNotWebApplication` annotations let configuration be included depending on whether the application is a "`web application`".
A servlet-based web application is any application that uses a Spring `WebApplicationContext`, defines a `session` scope, or has a `ConfigurableWebEnvironment`.
A reactive web application is any application that uses a `ReactiveWebApplicationContext`, or has a `ConfigurableReactiveWebEnvironment`.

The `@ConditionalOnWarDeployment` annotation lets configuration be included depending on whether the application is a traditional WAR application that is deployed to a container.
This condition will not match for applications that are run with an embedded server.



[[boot-features-spel-conditions]]
==== SpEL Expression Conditions
The `@ConditionalOnExpression` annotation lets configuration be included based on the result of a {spring-framework-docs}/core.html#expressions[SpEL expression].



[[boot-features-test-autoconfig]]
=== Testing your Auto-configuration
An auto-configuration can be affected by many factors: user configuration (`@Bean` definition and `Environment` customization), condition evaluation (presence of a particular library), and others.
Concretely, each test should create a well defined `ApplicationContext` that represents a combination of those customizations.
`ApplicationContextRunner` provides a great way to achieve that.

`ApplicationContextRunner` is usually defined as a field of the test class to gather the base, common configuration.
The following example makes sure that `UserServiceAutoConfiguration` is always invoked:

[source,java,indent=0]
----
include::{test-examples}/autoconfigure/UserServiceAutoConfigurationTests.java[tag=runner]
----

TIP: If multiple auto-configurations have to be defined, there is no need to order their declarations as they are invoked in the exact same order as when running the application.

Each test can use the runner to represent a particular use case.
For instance, the sample below invokes a user configuration (`UserConfiguration`) and checks that the auto-configuration backs off properly.
Invoking `run` provides a callback context that can be used with `Assert4J`.

[source,java,indent=0]
----
include::{test-examples}/autoconfigure/UserServiceAutoConfigurationTests.java[tag=test-user-config]
----

It is also possible to easily customize the `Environment`, as shown in the following example:

[source,java,indent=0]
----
include::{test-examples}/autoconfigure/UserServiceAutoConfigurationTests.java[tag=test-env]
----

The runner can also be used to display the `ConditionEvaluationReport`.
The report can be printed at `INFO` or `DEBUG` level.
The following example shows how to use the `ConditionEvaluationReportLoggingListener` to print the report in auto-configuration tests.

[source,java,indent=0]
----
	@Test
	public void autoConfigTest {
		ConditionEvaluationReportLoggingListener initializer = new ConditionEvaluationReportLoggingListener(
				LogLevel.INFO);
		ApplicationContextRunner contextRunner = new ApplicationContextRunner()
				.withInitializer(initializer).run((context) -> {
						// Do something...
				});
	}
----



==== Simulating a Web Context
If you need to test an auto-configuration that only operates in a Servlet or Reactive web application context, use the `WebApplicationContextRunner` or `ReactiveWebApplicationContextRunner` respectively.



==== Overriding the Classpath
It is also possible to test what happens when a particular class and/or package is not present at runtime.
Spring Boot ships with a `FilteredClassLoader` that can easily be used by the runner.
In the following example, we assert that if `UserService` is not present, the auto-configuration is properly disabled:

[source,java,indent=0]
----
include::{test-examples}/autoconfigure/UserServiceAutoConfigurationTests.java[tag=test-classloader]
----



[[boot-features-custom-starter]]
=== Creating Your Own Starter
A typical Spring Boot starter contains code to auto-configure and customize the infrastructure of a given technology, let's call that "acme".
To make it easily extensible, a number of configuration keys in a dedicated namespace can be exposed to the environment.
Finally, a single "starter" dependency is provided to help users get started as easily as possible.

Concretely, a custom starter can contain the following:

* The `autoconfigure` module that contains the auto-configuration code for "acme".
* The `starter` module that provides a dependency to the `autoconfigure` module as well as "acme" and any additional dependencies that are typically useful.
In a nutshell, adding the starter should provide everything needed to start using that library.

This separation in two modules is in no way necessary.
If "acme" has several flavours, options or optional features, then it is better to separate the auto-configuration as you can clearly express the fact some features are optional.
Besides, you have the ability to craft a starter that provides an opinion about those optional dependencies.
At the same time, others can rely only on the `autoconfigure` module and craft their own starter with different opinions.

If the auto-configuration is relatively straightforward and does not have optional feature, merging the two modules in the starter is definitely an option.



[[boot-features-custom-starter-naming]]
==== Naming
You should make sure to provide a proper namespace for your starter.
Do not start your module names with `spring-boot`, even if you use a different Maven `groupId`.
We may offer official support for the thing you auto-configure in the future.

As a rule of thumb, you should name a combined module after the starter.
For example, assume that you are creating a starter for "acme" and that you name the auto-configure module `acme-spring-boot` and the starter `acme-spring-boot-starter`.
If you only have one module that combines the two, name it `acme-spring-boot-starter`.



[[boot-features-custom-starter-configuration-keys]]
==== Configuration keys
If your starter provides configuration keys, use a unique namespace for them.
In particular, do not include your keys in the namespaces that Spring Boot uses (such as `server`, `management`, `spring`, and so on).
If you use the same namespace, we may modify these namespaces in the future in ways that break your modules.
As a rule of thumb, prefix all your keys with a namespace that you own (e.g. `acme`).

Make sure that configuration keys are documented by adding field javadoc for each property, as shown in the following example:

[source,java,indent=0]
----
	@ConfigurationProperties("acme")
	public class AcmeProperties {

		/**
		 * Whether to check the location of acme resources.
		 */
		private boolean checkLocation = true;

		/**
		 * Timeout for establishing a connection to the acme server.
		 */
		private Duration loginTimeout = Duration.ofSeconds(3);

		// getters & setters

	}
----

NOTE: You should only use plain text with `@ConfigurationProperties` field Javadoc, since they are not processed before being added to the JSON.

Here are some rules we follow internally to make sure descriptions are consistent:

* Do not start the description by "The" or "A".
* For `boolean` types, start the description with "Whether" or "Enable".
* For collection-based types, start the description with "Comma-separated list"
* Use `java.time.Duration` rather than `long` and describe the default unit if it differs from milliseconds, e.g. "If a duration suffix is not specified, seconds will be used".
* Do not provide the default value in the description unless it has to be determined at runtime.

Make sure to <<appendix-configuration-metadata.adoc#configuration-metadata-annotation-processor,trigger meta-data generation>> so that IDE assistance is available for your keys as well.
You may want to review the generated metadata (`META-INF/spring-configuration-metadata.json`) to make sure your keys are properly documented.
Using your own starter in a compatible IDE is also a good idea to validate that quality of the metadata.



[[boot-features-custom-starter-module-autoconfigure]]
==== The "`autoconfigure`" Module
The `autoconfigure` module contains everything that is necessary to get started with the library.
It may also contain configuration key definitions (such as `@ConfigurationProperties`) and any callback interface that can be used to further customize how the components are initialized.

TIP: You should mark the dependencies to the library as optional so that you can include the `autoconfigure` module in your projects more easily.
If you do it that way, the library is not provided and, by default, Spring Boot backs off.

Spring Boot uses an annotation processor to collect the conditions on auto-configurations in a metadata file (`META-INF/spring-autoconfigure-metadata.properties`).
If that file is present, it is used to eagerly filter auto-configurations that do not match, which will improve startup time.
It is recommended to add the following dependency in a module that contains auto-configurations:

[source,xml,indent=0,subs="verbatim,quotes,attributes"]
----
	<dependency>
		<groupId>org.springframework.boot</groupId>
		<artifactId>spring-boot-autoconfigure-processor</artifactId>
		<optional>true</optional>
	</dependency>
----

If you have defined auto-configurations directly in your application, make sure to configure the `spring-boot-maven-plugin` to prevent the `repackage` goal from adding the dependency into the fat jar:

[source,xml,indent=0,subs="verbatim,quotes,attributes"]
----
	<project>
		<build>
			<plugins>
				<plugin>
					<groupId>org.springframework.boot</groupId>
					<artifactId>spring-boot-maven-plugin</artifactId>
					<configuration>
						<excludes>
							<exclude>
								<groupId>org.springframework.boot</groupId>
								<artifactId>spring-boot-autoconfigure-processor</artifactId>
							</exclude>
						</excludes>
					</configuration>
				</plugin>
			</plugins>
		</build>
	</project>
----

With Gradle 4.5 and earlier, the dependency should be declared in the `compileOnly` configuration, as shown in the following example:

[source,groovy,indent=0,subs="verbatim,quotes,attributes"]
----
	dependencies {
		compileOnly "org.springframework.boot:spring-boot-autoconfigure-processor"
	}
----

With Gradle 4.6 and later, the dependency should be declared in the `annotationProcessor` configuration, as shown in the following example:

[source,groovy,indent=0,subs="verbatim,quotes,attributes"]
----
	dependencies {
		annotationProcessor "org.springframework.boot:spring-boot-autoconfigure-processor"
	}
----



[[boot-features-custom-starter-module-starter]]
==== Starter Module
The starter is really an empty jar.
Its only purpose is to provide the necessary dependencies to work with the library.
You can think of it as an opinionated view of what is required to get started.

Do not make assumptions about the project in which your starter is added.
If the library you are auto-configuring typically requires other starters, mention them as well.
Providing a proper set of _default_ dependencies may be hard if the number of optional dependencies is high, as you should avoid including dependencies that are unnecessary for a typical usage of the library.
In other words, you should not include optional dependencies.

NOTE: Either way, your starter must reference the core Spring Boot starter (`spring-boot-starter`) directly or indirectly (i.e. no need to add it if your starter relies on another starter).
If a project is created with only your custom starter, Spring Boot's core features will be honoured by the presence of the core starter.



[[boot-features-kotlin]]
== Kotlin support
https://kotlinlang.org[Kotlin] is a statically-typed language targeting the JVM (and other platforms) which allows writing concise and elegant code while providing {kotlin-docs}java-interop.html[interoperability] with existing libraries written in Java.

Spring Boot provides Kotlin support by leveraging the support in other Spring projects such as Spring Framework, Spring Data, and Reactor.
See the {spring-framework-docs}/languages.html#kotlin[Spring Framework Kotlin support documentation] for more information.

The easiest way to start with Spring Boot and Kotlin is to follow https://spring.io/guides/tutorials/spring-boot-kotlin/[this comprehensive tutorial].
You can create new Kotlin projects via https://start.spring.io/#!language=kotlin[start.spring.io].
Feel free to join the #spring channel of https://slack.kotlinlang.org/[Kotlin Slack] or ask a question with the `spring` and `kotlin` tags on https://stackoverflow.com/questions/tagged/spring+kotlin[Stack Overflow] if you need support.



[[boot-features-kotlin-requirements]]
=== Requirements
Spring Boot supports Kotlin 1.3.x.
To use Kotlin, `org.jetbrains.kotlin:kotlin-stdlib` and `org.jetbrains.kotlin:kotlin-reflect` must be present on the classpath.
The `kotlin-stdlib` variants `kotlin-stdlib-jdk7` and `kotlin-stdlib-jdk8` can also be used.

Since https://discuss.kotlinlang.org/t/classes-final-by-default/166[Kotlin classes are final by default], you are likely to want to configure {kotlin-docs}compiler-plugins.html#spring-support[kotlin-spring] plugin in order to automatically open Spring-annotated classes so that they can be proxied.

https://github.com/FasterXML/jackson-module-kotlin[Jackson's Kotlin module] is required for serializing / deserializing JSON data in Kotlin.
It is automatically registered when found on the classpath.
A warning message is logged if Jackson and Kotlin are present but the Jackson Kotlin module is not.

TIP: These dependencies and plugins are provided by default if one bootstraps a Kotlin project on https://start.spring.io/#!language=kotlin[start.spring.io].



[[boot-features-kotlin-null-safety]]
=== Null-safety
One of Kotlin's key features is {kotlin-docs}null-safety.html[null-safety].
It deals with `null` values at compile time rather than deferring the problem to runtime and encountering a `NullPointerException`.
This helps to eliminate a common source of bugs without paying the cost of wrappers like `Optional`.
Kotlin also allows using functional constructs with nullable values as described in this https://www.baeldung.com/kotlin-null-safety[comprehensive guide to null-safety in Kotlin].

Although Java does not allow one to express null-safety in its type system, Spring Framework, Spring Data, and Reactor now provide null-safety of their API via tooling-friendly annotations.
By default, types from Java APIs used in Kotlin are recognized as {kotlin-docs}java-interop.html#null-safety-and-platform-types[platform types] for which null-checks are relaxed.
{kotlin-docs}java-interop.html#jsr-305-support[Kotlin's support for JSR 305 annotations] combined with nullability annotations provide null-safety for the related Spring API in Kotlin.

The JSR 305 checks can be configured by adding the `-Xjsr305` compiler flag with the following options: `-Xjsr305={strict|warn|ignore}`.
The default behavior is the same as `-Xjsr305=warn`.
The `strict` value is required to have null-safety taken in account in Kotlin types inferred from Spring API but should be used with the knowledge that Spring API nullability declaration could evolve even between minor releases and more checks may be added in the future).

WARNING: Generic type arguments, varargs and array elements nullability are not yet supported.
See https://jira.spring.io/browse/SPR-15942[SPR-15942] for up-to-date information.
Also be aware that Spring Boot's own API is {github-issues}10712[not yet annotated].



[[boot-features-kotlin-api]]
=== Kotlin API



[[boot-features-kotlin-api-runapplication]]
==== runApplication
Spring Boot provides an idiomatic way to run an application with `runApplication<MyApplication>(*args)` as shown in the following example:

[source,kotlin,indent=0]
----
	import org.springframework.boot.autoconfigure.SpringBootApplication
	import org.springframework.boot.runApplication

	@SpringBootApplication
	class MyApplication

	fun main(args: Array<String>) {
		runApplication<MyApplication>(*args)
	}
----

This is a drop-in replacement for `SpringApplication.run(MyApplication::class.java, *args)`.
It also allows customization of the application as shown in the following example:

[source,kotlin,indent=0]
----
	runApplication<MyApplication>(*args) {
		setBannerMode(OFF)
	}
----



[[boot-features-kotlin-api-extensions]]
==== Extensions
Kotlin {kotlin-docs}extensions.html[extensions] provide the ability to extend existing classes with additional functionality.
The Spring Boot Kotlin API makes use of these extensions to add new Kotlin specific conveniences to existing APIs.

`TestRestTemplate` extensions, similar to those provided by Spring Framework for `RestOperations` in Spring Framework, are provided.
Among other things, the extensions make it possible to take advantage of Kotlin reified type parameters.



[[boot-features-kotlin-dependency-management]]
=== Dependency management
In order to avoid mixing different versions of Kotlin dependencies on the classpath, Spring Boot imports the Kotlin BOM.

With Maven, the Kotlin version can be customized via the `kotlin.version` property and plugin management is provided for `kotlin-maven-plugin`.
With Gradle, the Spring Boot plugin automatically aligns the `kotlin.version` with the version of the Kotlin plugin.

Spring Boot also manages the version of Coroutines dependencies by importing the Kotlin Coroutines BOM.
The version can be customized via the `kotlin-coroutines.version` property.

TIP: `org.jetbrains.kotlinx:kotlinx-coroutines-reactor` dependency is provided by default if one bootstraps a Kotlin project with at least one reactive dependency on https://start.spring.io/#!language=kotlin[start.spring.io].


[[boot-features-kotlin-configuration-properties]]
=== @ConfigurationProperties
`@ConfigurationProperties` when used in combination with <<boot-features-external-config-constructor-binding,`@ConstructorBinding`>> supports classes with immutable `val` properties as shown in the following example:

[source,kotlin,indent=0]
----
@ConstructorBinding
@ConfigurationProperties("example.kotlin")
data class KotlinExampleProperties(
		val name: String,
		val description: String,
		val myService: MyService) {

	data class MyService(
			val apiToken: String,
			val uri: URI
	)
}
----

TIP: To generate <<appendix-configuration-metadata.adoc#configuration-metadata-annotation-processor,your own metadata>> using the annotation processor, {kotlin-docs}kapt.html[`kapt` should be configured] with the `spring-boot-configuration-processor` dependency.
Note that some features (such as detecting the default value or deprecated items) are not working due to limitations in the model kapt provides.



[[boot-features-kotlin-testing]]
=== Testing
While it is possible to use JUnit 4 to test Kotlin code, JUnit 5 is provided by default and is recommended.
JUnit 5 enables a test class to be instantiated once and reused for all of the class's tests.
This makes it possible to use `@BeforeClass` and `@AfterClass` annotations on non-static methods, which is a good fit for Kotlin.

To mock Kotlin classes, https://mockk.io/[MockK] is recommended.
If you need the `Mockk` equivalent of the Mockito specific <<boot-features-testing-spring-boot-applications-mocking-beans,`@MockBean` and `@SpyBean` annotations>>, you can use https://github.com/Ninja-Squad/springmockk[SpringMockK] which provides similar `@MockkBean` and `@SpykBean` annotations.



[[boot-features-kotlin-resources]]
=== Resources



[[boot-features-kotlin-resources-further-reading]]
==== Further reading
* {kotlin-docs}[Kotlin language reference]
* https://kotlinlang.slack.com/[Kotlin Slack] (with a dedicated #spring channel)
* https://stackoverflow.com/questions/tagged/spring+kotlin[Stackoverflow with `spring` and `kotlin` tags]
* https://try.kotlinlang.org/[Try Kotlin in your browser]
* https://blog.jetbrains.com/kotlin/[Kotlin blog]
* https://kotlin.link/[Awesome Kotlin]
* https://spring.io/guides/tutorials/spring-boot-kotlin/[Tutorial: building web applications with Spring Boot and Kotlin]
* https://spring.io/blog/2016/02/15/developing-spring-boot-applications-with-kotlin[Developing Spring Boot applications with Kotlin]
* https://spring.io/blog/2016/03/20/a-geospatial-messenger-with-kotlin-spring-boot-and-postgresql[A Geospatial Messenger with Kotlin, Spring Boot and PostgreSQL]
* https://spring.io/blog/2017/01/04/introducing-kotlin-support-in-spring-framework-5-0[Introducing Kotlin support in Spring Framework 5.0]
* https://spring.io/blog/2017/08/01/spring-framework-5-kotlin-apis-the-functional-way[Spring Framework 5 Kotlin APIs, the functional way]



[[boot-features-kotlin-resources-examples]]
==== Examples
* https://github.com/sdeleuze/spring-boot-kotlin-demo[spring-boot-kotlin-demo]: regular Spring Boot + Spring Data JPA project
* https://github.com/mixitconf/mixit[mixit]: Spring Boot 2 + WebFlux + Reactive Spring Data MongoDB
* https://github.com/sdeleuze/spring-kotlin-fullstack[spring-kotlin-fullstack]: WebFlux Kotlin fullstack example with Kotlin2js for frontend instead of JavaScript or TypeScript
* https://github.com/spring-petclinic/spring-petclinic-kotlin[spring-petclinic-kotlin]: Kotlin version of the Spring PetClinic Sample Application
* https://github.com/sdeleuze/spring-kotlin-deepdive[spring-kotlin-deepdive]: a step by step migration for Boot 1.0 + Java to Boot 2.0 + Kotlin
* https://github.com/sdeleuze/spring-boot-coroutines-demo[spring-boot-coroutines-demo]: Coroutines sample project



[[boot-features-container-images]]
== Building Container Images
Spring Boot applications can be containerized either by <<boot-features-container-images-docker,packaging them into Docker images>>, or by <<boot-features-container-images-buildpacks,using Buildpacks to create Docker compatible container images that you can run anywhere>>.



[[boot-features-container-images-docker]]
=== Building Docker images
A typical Spring Boot fat jar can be converted into a Docker image by adding just a few lines to a Dockerfile that can be used to build the image.
However, there are various downsides to copying and running the fat jar as is in the docker image.
There’s always a certain amount of overhead when running a fat jar without unpacking it, and in a containerized environment this can be noticeable.
The other issue is that putting your application's code and all its dependencies in one layer in the Docker image is sub-optimal.
Since you probably recompile your code more often than you upgrade the version of Spring Boot you use, it’s often better to separate things a bit more.
If you put jar files in the layer before your application classes, Docker often only needs to change the very bottom layer and can pick others up from its cache.



==== Layering Docker Images
To make it easier to create optimized Docker images that can be built with a dockerfile, Spring Boot supports adding a layer index file to the jar.
It provides a list of layers and the parts of the jar that should be contained within them.
The list of layers in the index is ordered based on the order in which the layers should be added to the Docker/OCI image.
Out-of-the-box, the following layers are supported:

* `dependencies` (for regular released dependencies)
* `spring-boot-loader` (for everything under `org/springframework/boot/loader`)
* `snapshot-dependencies` (for snapshot dependencies)
* `application` (for application classes and resources)

The following shows an example of a `layers.idx` file:

[source]
----
- "dependencies":
  - BOOT-INF/lib/library1.jar
  - BOOT-INF/lib/library2.jar
- "spring-boot-loader":
  - org/springframework/boot/loader/JarLauncher.class
  - org/springframework/boot/loader/jar/JarEntry.class
- "snapshot-dependencies":
  - BOOT-INF/lib/library3-SNAPSHOT.jar
- "application":
  - META-INF/MANIFEST.MF
  - BOOT-INF/classes/a/b/C.class
----

This layering is designed to separate code based on how likely it is to change between application builds.
Library code is less likely to change between builds, so it is placed in its own layers to allow tooling to re-use the layers from cache.
Application code is more likely to change between builds so it is isolated in a separate layer.

For Maven, refer to the {spring-boot-maven-plugin-docs}#repackage-layers[packaging layered jars section] for more details on adding a layer index to the jar.
For Gradle, refer to the {spring-boot-gradle-plugin-docs}#packaging-layered-jars[packaging layered jars section] of the Gradle plugin documentation.



==== Writing the Dockerfile
When you create a jar containing the layers index file, the `spring-boot-jarmode-layertools` jar will be added as a dependency to your jar.
With this jar on the classpath, you can launch your application in a special mode which allows the bootstrap code to run something entirely different from your application, for example, something that extracts the layers.
Here’s how you can launch your jar with a `layertools` jar mode:

[source]
----
$ java -Djarmode=layertools -jar my-app.jar
----

This will provide the following output:

[source]
----
Usage:
  java -Djarmode=layertools -jar my-app.jar

Available commands:
  list     List layers from the jar that can be extracted
  extract  Extracts layers from the jar for image creation
  help     Help about any command
----

The `extract` command can be used to easily split the application into layers to be added to the dockerfile.
Here's an example of a Dockerfile using `jarmode`.

[source]
----
FROM adoptopenjdk:11-jre-hotspot as builder
WORKDIR application
ARG JAR_FILE=target/*.jar
COPY ${JAR_FILE} application.jar
RUN java -Djarmode=layertools -jar application.jar extract

FROM adoptopenjdk:11-jre-hotspot
WORKDIR application
COPY --from=builder application/dependencies/ ./
COPY --from=builder application/spring-boot-loader/ ./
COPY --from=builder application/snapshot-dependencies/ ./
COPY --from=builder application/application/ ./
ENTRYPOINT ["java", "org.springframework.boot.loader.JarLauncher"]
----

Assuming the above `Dockerfile` is in the current directory, your docker image can be built with `docker build .`, or optionally specifying the path to your application jar, as shown in the following example:

[indent=0]
----
	docker build --build-arg JAR_FILE=path/to/myapp.jar .
----

This is a multi-stage dockerfile.
The builder stage extracts the directories that are needed later.
Each of the `COPY` commands relates to the layers extracted by the jarmode.

Of course, a Dockerfile can be written without using the jarmode.
You can use some combination of `unzip` and `mv` to move things to the right layer but jarmode simplifies that.


[[boot-features-container-images-buildpacks]]
=== Buildpacks
Dockerfiles are just one way to build docker images.
Another way to build docker images is directly from your Maven or Gradle plugin, using buildpacks.
If you’ve ever used an application platform such as Cloud Foundry or Heroku then you’ve probably used a buildpack.
Buildpacks are the part of the platform that takes your application and converts it into something that the platform can actually run.
For example, Cloud Foundry’s Java buildpack will notice that you’re pushing a `.jar` file and automatically add a relevant JRE.

With Cloud Native Buildpacks, you can create Docker compatible images that you can run anywhere.
Spring Boot includes buildpack support directly for both Maven and Gradle.
This means you can just type a single command and quickly get a sensible image into your locally running Docker daemon.

Refer to the individual plugin documentation on how to use buildpacks with {spring-boot-maven-plugin-docs}#build-image[Maven] and {spring-boot-gradle-plugin-docs}#build-image[Gradle].



[[boot-features-whats-next]]
== What to Read Next
If you want to learn more about any of the classes discussed in this section, you can check out the {spring-boot-api}/[Spring Boot API documentation] or you can browse the {spring-boot-code}[source code directly].
If you have specific questions, take a look at the <<howto.adoc#howto, how-to>> section.

If you are comfortable with Spring Boot's core features, you can continue on and read about <<production-ready-features.adoc#production-ready, production-ready features>>.<|MERGE_RESOLUTION|>--- conflicted
+++ resolved
@@ -573,19 +573,10 @@
 WARNING: `spring.config.name` and `spring.config.location` are used very early to determine which files have to be loaded.
 They must be defined as an environment property (typically an OS environment variable, a system property, or a command-line argument).
 
-<<<<<<< HEAD
 If `spring.config.location` contains directories (as opposed to files), they should end in `/` (at runtime they will be appended with the names generated from `spring.config.name` before being loaded).
 Files specified in `spring.config.location` are used as-is.
-=======
-If `spring.config.location` contains directories (as opposed to files), they should end in `/` (and, at runtime, be appended with the names generated from `spring.config.name` before being loaded, including profile-specific file names).
-Files specified in `spring.config.location` are used as-is, with no support for profile-specific variants, and are overridden by any profile-specific properties.
 Whether specified directly or contained in a directory, configuration files must include a file extension in their name.
 Typical extensions that are supported out-of-the-box are `.properties`, `.yaml`, and `.yml`.
-
-Config locations are searched in reverse order.
-By default, the configured locations are `classpath:/,classpath:/config/,file:./,file:./config/*/,file:./config/`.
-The resulting search order is the following:
->>>>>>> c2aa6cbc
 
 When multiple locations are specified, the later ones can override the values of earlier ones.
 

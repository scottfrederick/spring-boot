/*
<<<<<<< HEAD
 * Copyright 2012-2021 the original author or authors.
=======
 * Copyright 2012-2022 the original author or authors.
>>>>>>> bd2e992d
 *
 * Licensed under the Apache License, Version 2.0 (the "License");
 * you may not use this file except in compliance with the License.
 * You may obtain a copy of the License at
 *
 *      https://www.apache.org/licenses/LICENSE-2.0
 *
 * Unless required by applicable law or agreed to in writing, software
 * distributed under the License is distributed on an "AS IS" BASIS,
 * WITHOUT WARRANTIES OR CONDITIONS OF ANY KIND, either express or implied.
 * See the License for the specific language governing permissions and
 * limitations under the License.
 */

package org.springframework.boot.test.autoconfigure.web.servlet;

import org.junit.jupiter.api.Test;

import org.springframework.boot.autoconfigure.AutoConfigurations;
import org.springframework.boot.test.context.FilteredClassLoader;
import org.springframework.boot.test.context.runner.WebApplicationContextRunner;
import org.springframework.boot.test.web.reactive.server.WebTestClientBuilderCustomizer;
import org.springframework.context.annotation.Bean;
import org.springframework.context.annotation.Configuration;
import org.springframework.test.web.reactive.server.WebTestClient;
import org.springframework.test.web.servlet.MockMvc;
import org.springframework.web.reactive.function.client.WebClient;
import org.springframework.web.servlet.DispatcherServlet;

import static org.assertj.core.api.Assertions.assertThat;
import static org.mockito.ArgumentMatchers.any;
import static org.mockito.Mockito.mock;
import static org.mockito.Mockito.verify;

/**
 * Tests for {@link MockMvcAutoConfiguration}.
 *
 * @author Madhura Bhave
 * @author Brian Clozel
 */
class MockMvcAutoConfigurationTests {

	private final WebApplicationContextRunner contextRunner = new WebApplicationContextRunner()
			.withConfiguration(AutoConfigurations.of(MockMvcAutoConfiguration.class));

	@Test
	void registersDispatcherServletFromMockMvc() {
		this.contextRunner.run((context) -> {
			MockMvc mockMvc = context.getBean(MockMvc.class);
			assertThat(context).hasSingleBean(DispatcherServlet.class);
			assertThat(context.getBean(DispatcherServlet.class)).isEqualTo(mockMvc.getDispatcherServlet());
		});
	}

	@Test
	void registersWebTestClient() {
		this.contextRunner.run((context) -> assertThat(context).hasSingleBean(WebTestClient.class));
	}

	@Test
	void shouldNotRegisterWebTestClientIfWebFluxMissing() {
		this.contextRunner.withClassLoader(new FilteredClassLoader(WebClient.class))
				.run((context) -> assertThat(context).doesNotHaveBean(WebTestClient.class));
	}

	@Test
	void shouldApplyWebTestClientCustomizers() {
		this.contextRunner.withUserConfiguration(WebTestClientCustomConfig.class).run((context) -> {
			assertThat(context).hasSingleBean(WebTestClient.class);
			assertThat(context).hasBean("myWebTestClientCustomizer");
			verify(context.getBean("myWebTestClientCustomizer", WebTestClientBuilderCustomizer.class))
					.customize(any(WebTestClient.Builder.class));
		});
	}

	@Configuration(proxyBeanMethods = false)
	static class WebTestClientCustomConfig {

		@Bean
		WebTestClientBuilderCustomizer myWebTestClientCustomizer() {
			return mock(WebTestClientBuilderCustomizer.class);
		}

	}

}<|MERGE_RESOLUTION|>--- conflicted
+++ resolved
@@ -1,9 +1,5 @@
 /*
-<<<<<<< HEAD
- * Copyright 2012-2021 the original author or authors.
-=======
  * Copyright 2012-2022 the original author or authors.
->>>>>>> bd2e992d
  *
  * Licensed under the Apache License, Version 2.0 (the "License");
  * you may not use this file except in compliance with the License.
@@ -35,8 +31,8 @@
 
 import static org.assertj.core.api.Assertions.assertThat;
 import static org.mockito.ArgumentMatchers.any;
+import static org.mockito.BDDMockito.then;
 import static org.mockito.Mockito.mock;
-import static org.mockito.Mockito.verify;
 
 /**
  * Tests for {@link MockMvcAutoConfiguration}.
@@ -74,7 +70,7 @@
 		this.contextRunner.withUserConfiguration(WebTestClientCustomConfig.class).run((context) -> {
 			assertThat(context).hasSingleBean(WebTestClient.class);
 			assertThat(context).hasBean("myWebTestClientCustomizer");
-			verify(context.getBean("myWebTestClientCustomizer", WebTestClientBuilderCustomizer.class))
+			then(context.getBean("myWebTestClientCustomizer", WebTestClientBuilderCustomizer.class)).should()
 					.customize(any(WebTestClient.Builder.class));
 		});
 	}

--- conflicted
+++ resolved
@@ -950,12 +950,8 @@
 			]
 		}
 	}
-<<<<<<< HEAD
 	library("Micrometer", "1.10.10") {
-=======
-	library("Micrometer", "1.9.14") {
-		considerSnapshots()
->>>>>>> ced32f07
+		considerSnapshots()
 		group("io.micrometer") {
 			modules = [
 				"micrometer-registry-stackdriver" {
@@ -968,6 +964,7 @@
 		}
 	}
 	library("Micrometer Tracing", "1.0.9") {
+		considerSnapshots()
 		group("io.micrometer") {
 			imports = [
 				"micrometer-tracing-bom"
@@ -1108,12 +1105,8 @@
 			]
 		}
 	}
-<<<<<<< HEAD
 	library("R2DBC H2", "1.0.0.RELEASE") {
-=======
-	library("R2DBC Bom", "Borca-SR2") {
-		considerSnapshots()
->>>>>>> ced32f07
+		considerSnapshots()
 		group("io.r2dbc") {
 			modules = [
 				"r2dbc-h2"
@@ -1121,6 +1114,7 @@
 		}
 	}
 	library("R2DBC Pool", "1.0.1.RELEASE") {
+		considerSnapshots()
 		group("io.r2dbc") {
 			modules = [
 				"r2dbc-pool"
@@ -1128,6 +1122,7 @@
 		}
 	}
 	library("R2DBC Postgresql", "1.0.2.RELEASE") {
+		considerSnapshots()
 		group("org.postgresql") {
 			modules = [
 				"r2dbc-postgresql"
@@ -1135,6 +1130,7 @@
 		}
 	}
 	library("R2DBC Proxy", "1.0.1.RELEASE") {
+		considerSnapshots()
 		group("io.r2dbc") {
 			modules = [
 				"r2dbc-proxy"
@@ -1142,6 +1138,7 @@
 		}
 	}
 	library("R2DBC SPI", "1.0.0.RELEASE") {
+		considerSnapshots()
 		group("io.r2dbc") {
 			modules = [
 				"r2dbc-spi"
@@ -1169,12 +1166,8 @@
 			]
 		}
 	}
-<<<<<<< HEAD
 	library("Reactor Bom", "2022.0.10") {
-=======
-	library("Reactor Bom", "2020.0.35") {
-		considerSnapshots()
->>>>>>> ced32f07
+		considerSnapshots()
 		group("io.projectreactor") {
 			imports = [
 				"reactor-bom"
@@ -1353,71 +1346,24 @@
 			]
 		}
 	}
-<<<<<<< HEAD
 	library("Spring AMQP", "3.0.8") {
-=======
-	library("Solr", "8.11.2") {
-		group("org.apache.solr") {
-			modules = [
-				"solr-analysis-extras",
-				"solr-analytics",
-				"solr-cell",
-				"solr-core",
-				"solr-dataimporthandler",
-				"solr-dataimporthandler-extras",
-				"solr-gcs-repository",
-				"solr-jaegertracer-configurator",
-				"solr-langid",
-				"solr-ltr",
-				"solr-prometheus-exporter",
-				"solr-s3-repository",
-				"solr-solrj" {
-					exclude group: "org.slf4j", module: "jcl-over-slf4j"
-				},
-				"solr-test-framework",
-				"solr-velocity"
-			]
-		}
-	}
-	library("Spring AMQP", "2.4.15") {
-		considerSnapshots()
-		prohibit {
-			versionRange "[3.0.0-M1,)"
-			because "it uses Spring Framework 6"
-		}
->>>>>>> ced32f07
+		considerSnapshots()
 		group("org.springframework.amqp") {
 			imports = [
 				"spring-amqp-bom"
 			]
 		}
 	}
-<<<<<<< HEAD
 	library("Spring Batch", "5.0.3") {
-=======
-	library("Spring Batch", "4.3.9") {
-		considerSnapshots()
-		prohibit {
-			versionRange "[5.0.0-M1,)"
-			because "it uses Spring Framework 6"
-		}
->>>>>>> ced32f07
+		considerSnapshots()
 		group("org.springframework.batch") {
 			imports = [
 				"spring-batch-bom"
 			]
 		}
 	}
-<<<<<<< HEAD
 	library("Spring Data Bom", "2022.0.9") {
-=======
-	library("Spring Data Bom", "2021.2.15") {
-		considerSnapshots()
-		prohibit {
-			versionRange "[2022.0.0-M1,)"
-			because "it uses Spring Framework 6"
-		}
->>>>>>> ced32f07
+		considerSnapshots()
 		group("org.springframework.data") {
 			imports = [
 				"spring-data-bom"
@@ -1425,26 +1371,15 @@
 		}
 	}
 	library("Spring Framework", "${springFrameworkVersion}") {
-<<<<<<< HEAD
-=======
-		considerSnapshots()
-		prohibit {
-			versionRange "[6.0.0-M1,)"
-			because "we upgrade in Spring Boot 3.x"
-		}
->>>>>>> ced32f07
+		considerSnapshots()
 		group("org.springframework") {
 			imports = [
 				"spring-framework-bom"
 			]
 		}
 	}
-<<<<<<< HEAD
 	library("Spring GraphQL", "1.1.5") {
-=======
-	library("Spring GraphQL", "1.0.4") {
-		considerSnapshots()
->>>>>>> ced32f07
+		considerSnapshots()
 		group("org.springframework.graphql") {
 			modules = [
 					"spring-graphql",
@@ -1452,44 +1387,24 @@
 			]
 		}
 	}
-<<<<<<< HEAD
 	library("Spring HATEOAS", "2.0.6") {
-=======
-	library("Spring HATEOAS", "1.5.5") {
-		considerSnapshots()
-		prohibit {
-			versionRange "[2.0.0-M1,)"
-			because "it uses Spring Framework 6"
-		}
->>>>>>> ced32f07
+		considerSnapshots()
 		group("org.springframework.hateoas") {
 			modules = [
 				"spring-hateoas"
 			]
 		}
 	}
-<<<<<<< HEAD
 	library("Spring Integration", "6.0.7") {
-=======
-	library("Spring Integration", "5.5.18") {
-		considerSnapshots()
-		prohibit {
-			versionRange "[6.0.0-M1,)"
-			because "it uses Spring Framework 6"
-		}
->>>>>>> ced32f07
+		considerSnapshots()
 		group("org.springframework.integration") {
 			imports = [
 				"spring-integration-bom"
 			]
 		}
 	}
-<<<<<<< HEAD
 	library("Spring Kafka", "3.0.10") {
-=======
-	library("Spring Kafka", "2.8.11") {
-		considerSnapshots()
->>>>>>> ced32f07
+		considerSnapshots()
 		group("org.springframework.kafka") {
 			modules = [
 				"spring-kafka",
@@ -1497,16 +1412,8 @@
 			]
 		}
 	}
-<<<<<<< HEAD
 	library("Spring LDAP", "3.0.5") {
-=======
-	library("Spring LDAP", "2.4.1") {
-		considerSnapshots()
-		prohibit {
-			versionRange "[3.0.0-M1,)"
-			because "it uses Spring Framework 6"
-		}
->>>>>>> ced32f07
+		considerSnapshots()
 		group("org.springframework.ldap") {
 			modules = [
 				"spring-ldap-core",
@@ -1516,52 +1423,32 @@
 			]
 		}
 	}
-<<<<<<< HEAD
 	library("Spring RESTDocs", "3.0.0") {
-=======
-	library("Spring RESTDocs", "2.0.7.RELEASE") {
-		considerSnapshots()
->>>>>>> ced32f07
+		considerSnapshots()
 		group("org.springframework.restdocs") {
 			imports = [
 				"spring-restdocs-bom"
 			]
 		}
 	}
-<<<<<<< HEAD
 	library("Spring Retry", "2.0.2") {
-=======
-	library("Spring Retry", "1.3.4") {
-		considerSnapshots()
->>>>>>> ced32f07
+		considerSnapshots()
 		group("org.springframework.retry") {
 			modules = [
 				"spring-retry"
 			]
 		}
 	}
-<<<<<<< HEAD
 	library("Spring Security", "6.0.6") {
-=======
-	library("Spring Security", "5.7.10") {
-		considerSnapshots()
-		prohibit {
-			versionRange "[6.0.0-M1,)"
-			because "it uses Spring Framework 6"
-		}
->>>>>>> ced32f07
+		considerSnapshots()
 		group("org.springframework.security") {
 			imports = [
 				"spring-security-bom"
 			]
 		}
 	}
-<<<<<<< HEAD
 	library("Spring Session", "3.0.3") {
-=======
-	library("Spring Session Bom", "2021.2.2") {
-		considerSnapshots()
->>>>>>> ced32f07
+		considerSnapshots()
 		prohibit {
 			startsWith(["Apple-", "Bean-", "Corn-", "Dragonfruit-"])
 			because "Spring Session switched to numeric version numbers"
@@ -1572,16 +1459,8 @@
 			]
 		}
 	}
-<<<<<<< HEAD
 	library("Spring WS", "4.0.5") {
-=======
-	library("Spring WS", "3.1.6") {
-		considerSnapshots()
-		prohibit {
-			versionRange "[4.0.0-M1,)"
-			because "it uses Spring Framework 6"
-		}
->>>>>>> ced32f07
+		considerSnapshots()
 		group("org.springframework.ws") {
 			imports = [
 				"spring-ws-bom"

/*
 * Copyright 2012-2023 the original author or authors.
 *
 * Licensed under the Apache License, Version 2.0 (the "License");
 * you may not use this file except in compliance with the License.
 * You may obtain a copy of the License at
 *
 *      https://www.apache.org/licenses/LICENSE-2.0
 *
 * Unless required by applicable law or agreed to in writing, software
 * distributed under the License is distributed on an "AS IS" BASIS,
 * WITHOUT WARRANTIES OR CONDITIONS OF ANY KIND, either express or implied.
 * See the License for the specific language governing permissions and
 * limitations under the License.
 */

package org.springframework.boot.web.server;

import java.security.PrivateKey;
import java.security.interfaces.ECPrivateKey;

import org.junit.jupiter.api.Test;
import org.junit.jupiter.params.ParameterizedTest;
import org.junit.jupiter.params.provider.CsvSource;
import org.junit.jupiter.params.provider.ValueSource;

import static org.assertj.core.api.Assertions.assertThat;
import static org.assertj.core.api.Assertions.assertThatIllegalStateException;

/**
 * Tests for {@link PrivateKeyParser}.
 *
 * @author Scott Frederick
 * @author Moritz Halbritter
 * @author Phillip Webb
 */
// https://docs.oracle.com/en/java/javase/17/security/oracle-providers.html#GUID-091BF58C-82AB-4C9C-850F-1660824D5254
class PrivateKeyParserTests {

	@ParameterizedTest
	// @formatter:off
	@CsvSource({
			"dsa.key,		DSA",
			"rsa.key,		RSA",
			"rsa-pss.key,	RSASSA-PSS"
	})
	// @formatter:on
	void shouldParseTraditionalPkcs8(String file, String algorithm) {
		PrivateKey privateKey = PrivateKeyParser.parse("classpath:org/springframework/boot/web/server/pkcs8/" + file);
		assertThat(privateKey).isNotNull();
		assertThat(privateKey.getFormat()).isEqualTo("PKCS#8");
		assertThat(privateKey.getAlgorithm()).isEqualTo(algorithm);
	}

	@ParameterizedTest
	// @formatter:off
	@CsvSource({
			"rsa.key,	RSA"
	})
	// @formatter:on
	void shouldParseTraditionalPkcs1(String file, String algorithm) {
		PrivateKey privateKey = PrivateKeyParser.parse("classpath:org/springframework/boot/web/server/pkcs1/" + file);
		assertThat(privateKey).isNotNull();
		assertThat(privateKey.getFormat()).isEqualTo("PKCS#8");
		assertThat(privateKey.getAlgorithm()).isEqualTo(algorithm);
	}

	@ParameterizedTest
	// @formatter:off
	@ValueSource(strings = {
			"dsa.key"
	})
	// @formatter:on
	void shouldNotParseUnsupportedTraditionalPkcs1(String file) {
<<<<<<< HEAD
		assertThatThrownBy(() -> PrivateKeyParser.parse("classpath:org/springframework/boot/web/server/pkcs1/" + file))
			.isInstanceOf(IllegalStateException.class)
			.hasMessageContaining("Error loading private key file")
			.hasCauseInstanceOf(IllegalStateException.class)
			.cause()
			.hasMessageContaining("Unrecognized private key format");
=======
		assertThatIllegalStateException()
			.isThrownBy(() -> PrivateKeyParser.parse("classpath:org/springframework/boot/web/server/pkcs1/" + file))
			.withMessageContaining("Error loading private key file")
			.withCauseInstanceOf(IllegalStateException.class)
			.havingCause()
			.withMessageContaining("Unrecognized private key format");
>>>>>>> abdad1ca
	}

	@ParameterizedTest
	// @formatter:off
	@CsvSource({
			"brainpoolP256r1.key,	brainpoolP256r1,	1.3.36.3.3.2.8.1.1.7",
			"brainpoolP320r1.key,	brainpoolP320r1,	1.3.36.3.3.2.8.1.1.9",
			"brainpoolP384r1.key,	brainpoolP384r1,	1.3.36.3.3.2.8.1.1.11",
			"brainpoolP512r1.key,	brainpoolP512r1,	1.3.36.3.3.2.8.1.1.13",
			"prime256v1.key,		secp256r1,			1.2.840.10045.3.1.7",
			"secp224r1.key,			secp224r1,			1.3.132.0.33",
			"secp256k1.key,			secp256k1,			1.3.132.0.10",
			"secp256r1.key,			secp256r1,			1.2.840.10045.3.1.7",
			"secp384r1.key,			secp384r1,			1.3.132.0.34",
			"secp521r1.key,			secp521r1,			1.3.132.0.35"
	})
	// @formatter:on
	void shouldParseEcPkcs8(String file, String curveName, String oid) {
		PrivateKey privateKey = PrivateKeyParser.parse("classpath:org/springframework/boot/web/server/pkcs8/" + file);
		assertThat(privateKey).isNotNull();
		assertThat(privateKey.getFormat()).isEqualTo("PKCS#8");
		assertThat(privateKey.getAlgorithm()).isEqualTo("EC");
		assertThat(privateKey).isInstanceOf(ECPrivateKey.class);
		ECPrivateKey ecPrivateKey = (ECPrivateKey) privateKey;
		assertThat(ecPrivateKey.getParams().toString()).contains(curveName).contains(oid);
	}

	@ParameterizedTest
	// @formatter:off
	@ValueSource(strings = {
			"brainpoolP256t1.key",
			"brainpoolP320t1.key",
			"brainpoolP384t1.key",
			"brainpoolP512t1.key"
	})
	// @formatter:on
	void shouldNotParseUnsupportedEcPkcs8(String file) {
<<<<<<< HEAD
		assertThatThrownBy(() -> PrivateKeyParser.parse("classpath:org/springframework/boot/web/server/pkcs8/" + file))
			.isInstanceOf(IllegalStateException.class)
			.hasMessageContaining("Error loading private key file")
			.hasCauseInstanceOf(IllegalStateException.class)
			.cause()
			.hasMessageContaining("Unrecognized private key format");
=======
		assertThatIllegalStateException()
			.isThrownBy(() -> PrivateKeyParser.parse("classpath:org/springframework/boot/web/server/pkcs8/" + file))
			.withMessageContaining("Error loading private key file")
			.withCauseInstanceOf(IllegalStateException.class)
			.havingCause()
			.withMessageContaining("Unrecognized private key format");
>>>>>>> abdad1ca
	}

	@ParameterizedTest
	// @formatter:off
	@ValueSource(strings = {
			"ed448.key",
			"ed25519.key"
	})
	// @formatter:on
	void shouldParseEdDsaPkcs8(String file) {
		PrivateKey privateKey = PrivateKeyParser.parse("classpath:org/springframework/boot/web/server/pkcs8/" + file);
		assertThat(privateKey).isNotNull();
		assertThat(privateKey.getFormat()).isEqualTo("PKCS#8");
		assertThat(privateKey.getAlgorithm()).isEqualTo("EdDSA");
	}

	@ParameterizedTest
	// @formatter:off
	@ValueSource(strings = {
			"x448.key",
			"x25519.key"
	})
		// @formatter:on
	void shouldParseXdhPkcs8(String file) {
		PrivateKey privateKey = PrivateKeyParser.parse("classpath:org/springframework/boot/web/server/pkcs8/" + file);
		assertThat(privateKey).isNotNull();
		assertThat(privateKey.getFormat()).isEqualTo("PKCS#8");
		assertThat(privateKey.getAlgorithm()).isEqualTo("XDH");
	}

	@ParameterizedTest
	// @formatter:off
	@CsvSource({
			"brainpoolP256r1.key,	brainpoolP256r1,	1.3.36.3.3.2.8.1.1.7",
			"brainpoolP320r1.key,	brainpoolP320r1,	1.3.36.3.3.2.8.1.1.9",
			"brainpoolP384r1.key,	brainpoolP384r1,	1.3.36.3.3.2.8.1.1.11",
			"brainpoolP512r1.key,	brainpoolP512r1,	1.3.36.3.3.2.8.1.1.13",
			"prime256v1.key,		secp256r1,			1.2.840.10045.3.1.7",
			"secp224r1.key,			secp224r1,			1.3.132.0.33",
			"secp256k1.key,			secp256k1,			1.3.132.0.10",
			"secp256r1.key,			secp256r1,			1.2.840.10045.3.1.7",
			"secp384r1.key,			secp384r1,			1.3.132.0.34",
			"secp521r1.key,			secp521r1,			1.3.132.0.35"
	})
	// @formatter:on
	void shouldParseEcSec1(String file, String curveName, String oid) {
		PrivateKey privateKey = PrivateKeyParser.parse("classpath:org/springframework/boot/web/server/sec1/" + file);
		assertThat(privateKey).isNotNull();
		assertThat(privateKey.getFormat()).isEqualTo("PKCS#8");
		assertThat(privateKey.getAlgorithm()).isEqualTo("EC");
		assertThat(privateKey).isInstanceOf(ECPrivateKey.class);
		ECPrivateKey ecPrivateKey = (ECPrivateKey) privateKey;
		assertThat(ecPrivateKey.getParams().toString()).contains(curveName).contains(oid);
	}

	@ParameterizedTest
	// @formatter:off
	@ValueSource(strings = {
			"brainpoolP256t1.key",
			"brainpoolP320t1.key",
			"brainpoolP384t1.key",
			"brainpoolP512t1.key"
	})
	// @formatter:on
	void shouldNotParseUnsupportedEcSec1(String file) {
<<<<<<< HEAD
		assertThatThrownBy(() -> PrivateKeyParser.parse("classpath:org/springframework/boot/web/server/sec1/" + file))
			.isInstanceOf(IllegalStateException.class)
			.hasMessageContaining("Error loading private key file")
			.hasCauseInstanceOf(IllegalStateException.class)
			.cause()
			.hasMessageContaining("Unrecognized private key format");
=======
		assertThatIllegalStateException()
			.isThrownBy(() -> PrivateKeyParser.parse("classpath:org/springframework/boot/web/server/sec1/" + file))
			.withMessageContaining("Error loading private key file")
			.withCauseInstanceOf(IllegalStateException.class)
			.havingCause()
			.withMessageContaining("Unrecognized private key format");
>>>>>>> abdad1ca
	}

	@Test
	void parseWithNonKeyFileWillThrowException() {
		String path = "classpath:test-banner.txt";
		assertThatIllegalStateException().isThrownBy(() -> PrivateKeyParser.parse("file://" + path))
			.withMessageContaining(path);
	}

	@Test
	void parseWithInvalidPathWillThrowException() {
		String path = "file:///bad/path/key.pem";
		assertThatIllegalStateException().isThrownBy(() -> PrivateKeyParser.parse(path)).withMessageContaining(path);
	}

}<|MERGE_RESOLUTION|>--- conflicted
+++ resolved
@@ -72,21 +72,12 @@
 	})
 	// @formatter:on
 	void shouldNotParseUnsupportedTraditionalPkcs1(String file) {
-<<<<<<< HEAD
-		assertThatThrownBy(() -> PrivateKeyParser.parse("classpath:org/springframework/boot/web/server/pkcs1/" + file))
-			.isInstanceOf(IllegalStateException.class)
-			.hasMessageContaining("Error loading private key file")
-			.hasCauseInstanceOf(IllegalStateException.class)
-			.cause()
-			.hasMessageContaining("Unrecognized private key format");
-=======
 		assertThatIllegalStateException()
 			.isThrownBy(() -> PrivateKeyParser.parse("classpath:org/springframework/boot/web/server/pkcs1/" + file))
 			.withMessageContaining("Error loading private key file")
 			.withCauseInstanceOf(IllegalStateException.class)
 			.havingCause()
 			.withMessageContaining("Unrecognized private key format");
->>>>>>> abdad1ca
 	}
 
 	@ParameterizedTest
@@ -124,21 +115,12 @@
 	})
 	// @formatter:on
 	void shouldNotParseUnsupportedEcPkcs8(String file) {
-<<<<<<< HEAD
-		assertThatThrownBy(() -> PrivateKeyParser.parse("classpath:org/springframework/boot/web/server/pkcs8/" + file))
-			.isInstanceOf(IllegalStateException.class)
-			.hasMessageContaining("Error loading private key file")
-			.hasCauseInstanceOf(IllegalStateException.class)
-			.cause()
-			.hasMessageContaining("Unrecognized private key format");
-=======
 		assertThatIllegalStateException()
 			.isThrownBy(() -> PrivateKeyParser.parse("classpath:org/springframework/boot/web/server/pkcs8/" + file))
 			.withMessageContaining("Error loading private key file")
 			.withCauseInstanceOf(IllegalStateException.class)
 			.havingCause()
 			.withMessageContaining("Unrecognized private key format");
->>>>>>> abdad1ca
 	}
 
 	@ParameterizedTest
@@ -204,21 +186,12 @@
 	})
 	// @formatter:on
 	void shouldNotParseUnsupportedEcSec1(String file) {
-<<<<<<< HEAD
-		assertThatThrownBy(() -> PrivateKeyParser.parse("classpath:org/springframework/boot/web/server/sec1/" + file))
-			.isInstanceOf(IllegalStateException.class)
-			.hasMessageContaining("Error loading private key file")
-			.hasCauseInstanceOf(IllegalStateException.class)
-			.cause()
-			.hasMessageContaining("Unrecognized private key format");
-=======
 		assertThatIllegalStateException()
 			.isThrownBy(() -> PrivateKeyParser.parse("classpath:org/springframework/boot/web/server/sec1/" + file))
 			.withMessageContaining("Error loading private key file")
 			.withCauseInstanceOf(IllegalStateException.class)
 			.havingCause()
 			.withMessageContaining("Unrecognized private key format");
->>>>>>> abdad1ca
 	}
 
 	@Test

/*
 * Copyright 2012-2019 the original author or authors.
 *
 * Licensed under the Apache License, Version 2.0 (the "License");
 * you may not use this file except in compliance with the License.
 * You may obtain a copy of the License at
 *
 *      https://www.apache.org/licenses/LICENSE-2.0
 *
 * Unless required by applicable law or agreed to in writing, software
 * distributed under the License is distributed on an "AS IS" BASIS,
 * WITHOUT WARRANTIES OR CONDITIONS OF ANY KIND, either express or implied.
 * See the License for the specific language governing permissions and
 * limitations under the License.
 */

package org.springframework.boot.gradle.tasks.bundling;

import java.io.File;
import java.io.FileOutputStream;
import java.io.IOException;
import java.io.OutputStream;
import java.util.Calendar;
import java.util.GregorianCalendar;
import java.util.HashSet;
import java.util.Set;
import java.util.function.Function;
import java.util.zip.CRC32;
import java.util.zip.ZipInputStream;

import org.apache.commons.compress.archivers.zip.UnixStat;
import org.apache.commons.compress.archivers.zip.ZipArchiveEntry;
import org.apache.commons.compress.archivers.zip.ZipArchiveOutputStream;
import org.gradle.api.GradleException;
import org.gradle.api.file.FileCopyDetails;
import org.gradle.api.file.FileTreeElement;
import org.gradle.api.internal.file.CopyActionProcessingStreamAction;
import org.gradle.api.internal.file.copy.CopyAction;
import org.gradle.api.internal.file.copy.CopyActionProcessingStream;
import org.gradle.api.internal.file.copy.FileCopyDetailsInternal;
import org.gradle.api.specs.Spec;
import org.gradle.api.specs.Specs;
import org.gradle.api.tasks.WorkResult;

import org.springframework.boot.loader.tools.DefaultLaunchScript;
import org.springframework.boot.loader.tools.FileUtils;

/**
 * A {@link CopyAction} for creating a Spring Boot zip archive (typically a jar or war).
 * Stores jar files without compression as required by Spring Boot's loader.
 *
 * @author Andy Wilkinson
 */
class BootZipCopyAction implements CopyAction {

<<<<<<< HEAD
	static final long CONSTANT_TIME_FOR_ZIP_ENTRIES = new GregorianCalendar(1980,
			Calendar.FEBRUARY, 1, 0, 0, 0).getTimeInMillis();
=======
	private static final long CONSTANT_TIME_FOR_ZIP_ENTRIES = new GregorianCalendar(1980, Calendar.FEBRUARY, 1, 0, 0, 0)
			.getTimeInMillis();
>>>>>>> c6c139d9

	private final File output;

	private final boolean preserveFileTimestamps;

	private final boolean includeDefaultLoader;

	private final Spec<FileTreeElement> requiresUnpack;

	private final Spec<FileTreeElement> exclusions;

	private final LaunchScriptConfiguration launchScript;

	private final Function<FileCopyDetails, ZipCompression> compressionResolver;

	private final String encoding;

	BootZipCopyAction(File output, boolean preserveFileTimestamps, boolean includeDefaultLoader,
			Spec<FileTreeElement> requiresUnpack, Spec<FileTreeElement> exclusions,
			LaunchScriptConfiguration launchScript, Function<FileCopyDetails, ZipCompression> compressionResolver,
			String encoding) {
		this.output = output;
		this.preserveFileTimestamps = preserveFileTimestamps;
		this.includeDefaultLoader = includeDefaultLoader;
		this.requiresUnpack = requiresUnpack;
		this.exclusions = exclusions;
		this.launchScript = launchScript;
		this.compressionResolver = compressionResolver;
		this.encoding = encoding;
	}

	@Override
	public WorkResult execute(CopyActionProcessingStream stream) {
		ZipArchiveOutputStream zipStream;
		Spec<FileTreeElement> loaderEntries;
		try {
			FileOutputStream fileStream = new FileOutputStream(this.output);
			writeLaunchScriptIfNecessary(fileStream);
			zipStream = new ZipArchiveOutputStream(fileStream);
			if (this.encoding != null) {
				zipStream.setEncoding(this.encoding);
			}
			loaderEntries = writeLoaderClassesIfNecessary(zipStream);
		}
		catch (IOException ex) {
			throw new GradleException("Failed to create " + this.output, ex);
		}
		try {
			stream.process(new ZipStreamAction(zipStream, this.output, this.preserveFileTimestamps, this.requiresUnpack,
					createExclusionSpec(loaderEntries), this.compressionResolver));
		}
		finally {
			try {
				zipStream.close();
			}
			catch (IOException ex) {
				// Continue
			}
		}
		return () -> true;
	}

	@SuppressWarnings("unchecked")
	private Spec<FileTreeElement> createExclusionSpec(Spec<FileTreeElement> loaderEntries) {
		return Specs.union(loaderEntries, this.exclusions);
	}

	private Spec<FileTreeElement> writeLoaderClassesIfNecessary(ZipArchiveOutputStream out) {
		if (!this.includeDefaultLoader) {
			return Specs.satisfyNone();
		}
		return writeLoaderClasses(out);
	}

	private Spec<FileTreeElement> writeLoaderClasses(ZipArchiveOutputStream out) {
		try (ZipInputStream in = new ZipInputStream(
				getClass().getResourceAsStream("/META-INF/loader/spring-boot-loader.jar"))) {
			Set<String> entries = new HashSet<>();
			java.util.zip.ZipEntry entry;
			while ((entry = in.getNextEntry()) != null) {
				if (entry.isDirectory() && !entry.getName().startsWith("META-INF/")) {
					writeDirectory(new ZipArchiveEntry(entry), out);
					entries.add(entry.getName());
				}
				else if (entry.getName().endsWith(".class")) {
					writeClass(new ZipArchiveEntry(entry), in, out);
				}
			}
			return (element) -> {
				String path = element.getRelativePath().getPathString();
				if (element.isDirectory() && !path.endsWith(("/"))) {
					path += "/";
				}
				return entries.contains(path);
			};
		}
		catch (IOException ex) {
			throw new GradleException("Failed to write loader classes", ex);
		}
	}

	private void writeDirectory(ZipArchiveEntry entry, ZipArchiveOutputStream out) throws IOException {
		prepareEntry(entry, UnixStat.DIR_FLAG | UnixStat.DEFAULT_DIR_PERM);
		out.putArchiveEntry(entry);
		out.closeArchiveEntry();
	}

	private void writeClass(ZipArchiveEntry entry, ZipInputStream in, ZipArchiveOutputStream out) throws IOException {
		prepareEntry(entry, UnixStat.FILE_FLAG | UnixStat.DEFAULT_FILE_PERM);
		out.putArchiveEntry(entry);
		byte[] buffer = new byte[4096];
		int read;
		while ((read = in.read(buffer)) > 0) {
			out.write(buffer, 0, read);
		}
		out.closeArchiveEntry();
	}

	private void prepareEntry(ZipArchiveEntry entry, int unixMode) {
		if (!this.preserveFileTimestamps) {
			entry.setTime(CONSTANT_TIME_FOR_ZIP_ENTRIES);
		}
		entry.setUnixMode(unixMode);
	}

	private void writeLaunchScriptIfNecessary(FileOutputStream fileStream) {
		try {
			if (this.launchScript != null) {
				fileStream
						.write(new DefaultLaunchScript(this.launchScript.getScript(), this.launchScript.getProperties())
								.toByteArray());
				this.output.setExecutable(true);
			}
		}
		catch (IOException ex) {
			throw new GradleException("Failed to write launch script to " + this.output, ex);
		}
	}

	private static final class ZipStreamAction implements CopyActionProcessingStreamAction {

		private final ZipArchiveOutputStream zipStream;

		private final File output;

		private final boolean preserveFileTimestamps;

		private final Spec<FileTreeElement> requiresUnpack;

		private final Spec<FileTreeElement> exclusions;

		private final Function<FileCopyDetails, ZipCompression> compressionType;

		private ZipStreamAction(ZipArchiveOutputStream zipStream, File output, boolean preserveFileTimestamps,
				Spec<FileTreeElement> requiresUnpack, Spec<FileTreeElement> exclusions,
				Function<FileCopyDetails, ZipCompression> compressionType) {
			this.zipStream = zipStream;
			this.output = output;
			this.preserveFileTimestamps = preserveFileTimestamps;
			this.requiresUnpack = requiresUnpack;
			this.exclusions = exclusions;
			this.compressionType = compressionType;
		}

		@Override
		public void processFile(FileCopyDetailsInternal details) {
			if (this.exclusions.isSatisfiedBy(details)) {
				return;
			}
			try {
				if (details.isDirectory()) {
					createDirectory(details);
				}
				else {
					createFile(details);
				}
			}
			catch (IOException ex) {
				throw new GradleException("Failed to add " + details + " to " + this.output, ex);
			}
		}

		private void createDirectory(FileCopyDetailsInternal details) throws IOException {
			ZipArchiveEntry archiveEntry = new ZipArchiveEntry(details.getRelativePath().getPathString() + '/');
			archiveEntry.setUnixMode(UnixStat.DIR_FLAG | details.getMode());
			archiveEntry.setTime(getTime(details));
			this.zipStream.putArchiveEntry(archiveEntry);
			this.zipStream.closeArchiveEntry();
		}

		private void createFile(FileCopyDetailsInternal details) throws IOException {
			String relativePath = details.getRelativePath().getPathString();
			ZipArchiveEntry archiveEntry = new ZipArchiveEntry(relativePath);
			archiveEntry.setUnixMode(UnixStat.FILE_FLAG | details.getMode());
			archiveEntry.setTime(getTime(details));
			ZipCompression compression = this.compressionType.apply(details);
			if (compression == ZipCompression.STORED) {
				prepareStoredEntry(details, archiveEntry);
			}
			this.zipStream.putArchiveEntry(archiveEntry);
			details.copyTo(this.zipStream);
			this.zipStream.closeArchiveEntry();
		}

		private void prepareStoredEntry(FileCopyDetailsInternal details, ZipArchiveEntry archiveEntry)
				throws IOException {
			archiveEntry.setMethod(java.util.zip.ZipEntry.STORED);
			archiveEntry.setSize(details.getSize());
			archiveEntry.setCompressedSize(details.getSize());
			Crc32OutputStream crcStream = new Crc32OutputStream();
			details.copyTo(crcStream);
			archiveEntry.setCrc(crcStream.getCrc());
			if (this.requiresUnpack.isSatisfiedBy(details)) {
				archiveEntry.setComment("UNPACK:" + FileUtils.sha1Hash(details.getFile()));
			}
		}

		private long getTime(FileCopyDetails details) {
			return this.preserveFileTimestamps ? details.getLastModified() : CONSTANT_TIME_FOR_ZIP_ENTRIES;
		}

	}

	/**
	 * An {@code OutputStream} that provides a CRC-32 of the data that is written to it.
	 */
	private static final class Crc32OutputStream extends OutputStream {

		private final CRC32 crc32 = new CRC32();

		@Override
		public void write(int b) throws IOException {
			this.crc32.update(b);
		}

		@Override
		public void write(byte[] b) throws IOException {
			this.crc32.update(b);
		}

		@Override
		public void write(byte[] b, int off, int len) throws IOException {
			this.crc32.update(b, off, len);
		}

		private long getCrc() {
			return this.crc32.getValue();
		}

	}

}<|MERGE_RESOLUTION|>--- conflicted
+++ resolved
@@ -53,13 +53,8 @@
  */
 class BootZipCopyAction implements CopyAction {
 
-<<<<<<< HEAD
-	static final long CONSTANT_TIME_FOR_ZIP_ENTRIES = new GregorianCalendar(1980,
-			Calendar.FEBRUARY, 1, 0, 0, 0).getTimeInMillis();
-=======
-	private static final long CONSTANT_TIME_FOR_ZIP_ENTRIES = new GregorianCalendar(1980, Calendar.FEBRUARY, 1, 0, 0, 0)
+	static final long CONSTANT_TIME_FOR_ZIP_ENTRIES = new GregorianCalendar(1980, Calendar.FEBRUARY, 1, 0, 0, 0)
 			.getTimeInMillis();
->>>>>>> c6c139d9
 
 	private final File output;
 

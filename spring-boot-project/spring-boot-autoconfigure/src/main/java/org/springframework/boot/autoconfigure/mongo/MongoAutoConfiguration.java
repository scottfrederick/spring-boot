/*
 * Copyright 2012-2019 the original author or authors.
 *
 * Licensed under the Apache License, Version 2.0 (the "License");
 * you may not use this file except in compliance with the License.
 * You may obtain a copy of the License at
 *
 *      https://www.apache.org/licenses/LICENSE-2.0
 *
 * Unless required by applicable law or agreed to in writing, software
 * distributed under the License is distributed on an "AS IS" BASIS,
 * WITHOUT WARRANTIES OR CONDITIONS OF ANY KIND, either express or implied.
 * See the License for the specific language governing permissions and
 * limitations under the License.
 */

package org.springframework.boot.autoconfigure.mongo;

import com.mongodb.MongoClient;
import com.mongodb.MongoClientOptions;

import org.springframework.beans.factory.ObjectProvider;
import org.springframework.boot.autoconfigure.EnableAutoConfiguration;
import org.springframework.boot.autoconfigure.condition.ConditionalOnClass;
import org.springframework.boot.autoconfigure.condition.ConditionalOnMissingBean;
import org.springframework.boot.context.properties.EnableConfigurationProperties;
import org.springframework.context.annotation.Bean;
import org.springframework.context.annotation.Configuration;
import org.springframework.core.env.Environment;

/**
 * {@link EnableAutoConfiguration Auto-configuration} for Mongo.
 *
 * @author Dave Syer
 * @author Oliver Gierke
 * @author Phillip Webb
 * @author Mark Paluch
 * @author Stephane Nicoll
 */
@Configuration(proxyBeanMethods = false)
@ConditionalOnClass(MongoClient.class)
@EnableConfigurationProperties(MongoProperties.class)
@ConditionalOnMissingBean(type = "org.springframework.data.mongodb.MongoDbFactory")
public class MongoAutoConfiguration {

<<<<<<< HEAD
	@Bean
	@ConditionalOnMissingBean(
			type = { "com.mongodb.MongoClient", "com.mongodb.client.MongoClient" })
	public MongoClient mongo(MongoProperties properties,
			ObjectProvider<MongoClientOptions> options, Environment environment) {
		return new MongoClientFactory(properties, environment)
				.createMongoClient(options.getIfAvailable());
=======
	private final MongoClientOptions options;

	private final MongoClientFactory factory;

	private MongoClient mongo;

	public MongoAutoConfiguration(MongoProperties properties, ObjectProvider<MongoClientOptions> options,
			Environment environment) {
		this.options = options.getIfAvailable();
		this.factory = new MongoClientFactory(properties, environment);
	}

	@PreDestroy
	public void close() {
		if (this.mongo != null) {
			this.mongo.close();
		}
	}

	@Bean
	@ConditionalOnMissingBean(type = { "com.mongodb.MongoClient", "com.mongodb.client.MongoClient" })
	public MongoClient mongo() {
		this.mongo = this.factory.createMongoClient(this.options);
		return this.mongo;
>>>>>>> 24925c3d
	}

}<|MERGE_RESOLUTION|>--- conflicted
+++ resolved
@@ -43,40 +43,11 @@
 @ConditionalOnMissingBean(type = "org.springframework.data.mongodb.MongoDbFactory")
 public class MongoAutoConfiguration {
 
-<<<<<<< HEAD
-	@Bean
-	@ConditionalOnMissingBean(
-			type = { "com.mongodb.MongoClient", "com.mongodb.client.MongoClient" })
-	public MongoClient mongo(MongoProperties properties,
-			ObjectProvider<MongoClientOptions> options, Environment environment) {
-		return new MongoClientFactory(properties, environment)
-				.createMongoClient(options.getIfAvailable());
-=======
-	private final MongoClientOptions options;
-
-	private final MongoClientFactory factory;
-
-	private MongoClient mongo;
-
-	public MongoAutoConfiguration(MongoProperties properties, ObjectProvider<MongoClientOptions> options,
-			Environment environment) {
-		this.options = options.getIfAvailable();
-		this.factory = new MongoClientFactory(properties, environment);
-	}
-
-	@PreDestroy
-	public void close() {
-		if (this.mongo != null) {
-			this.mongo.close();
-		}
-	}
-
 	@Bean
 	@ConditionalOnMissingBean(type = { "com.mongodb.MongoClient", "com.mongodb.client.MongoClient" })
-	public MongoClient mongo() {
-		this.mongo = this.factory.createMongoClient(this.options);
-		return this.mongo;
->>>>>>> 24925c3d
+	public MongoClient mongo(MongoProperties properties, ObjectProvider<MongoClientOptions> options,
+			Environment environment) {
+		return new MongoClientFactory(properties, environment).createMongoClient(options.getIfAvailable());
 	}
 
 }
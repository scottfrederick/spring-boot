/*
 * Copyright 2012-2019 the original author or authors.
 *
 * Licensed under the Apache License, Version 2.0 (the "License");
 * you may not use this file except in compliance with the License.
 * You may obtain a copy of the License at
 *
 *      https://www.apache.org/licenses/LICENSE-2.0
 *
 * Unless required by applicable law or agreed to in writing, software
 * distributed under the License is distributed on an "AS IS" BASIS,
 * WITHOUT WARRANTIES OR CONDITIONS OF ANY KIND, either express or implied.
 * See the License for the specific language governing permissions and
 * limitations under the License.
 */

package org.springframework.boot.autoconfigure.mongo;

import com.mongodb.MongoClientURI;

import org.springframework.boot.context.properties.ConfigurationProperties;

/**
 * Configuration properties for Mongo.
 *
 * @author Dave Syer
 * @author Phillip Webb
 * @author Josh Long
 * @author Andy Wilkinson
 * @author Eddú Meléndez
 * @author Stephane Nicoll
 * @author Nasko Vasilev
 * @author Mark Paluch
<<<<<<< HEAD
 * @author Artsiom Yudovin
=======
 * @since 1.0.0
>>>>>>> 92bff3c3
 */
@ConfigurationProperties(prefix = "spring.data.mongodb")
public class MongoProperties {

	/**
	 * Default port used when the configured port is {@code null}.
	 */
	public static final int DEFAULT_PORT = 27017;

	/**
	 * Default URI used when the configured URI is {@code null}.
	 */
	public static final String DEFAULT_URI = "mongodb://localhost/test";

	/**
	 * Mongo server host. Cannot be set with URI.
	 */
	private String host;

	/**
	 * Mongo server port. Cannot be set with URI.
	 */
	private Integer port = null;

	/**
	 * Mongo database URI. Cannot be set with host, port and credentials.
	 */
	private String uri;

	/**
	 * Database name.
	 */
	private String database;

	/**
	 * Authentication database name.
	 */
	private String authenticationDatabase;

	/**
	 * GridFS database name.
	 */
	private String gridFsDatabase;

	/**
	 * Login user of the mongo server. Cannot be set with URI.
	 */

	private String username;

	/**
	 * Login password of the mongo server. Cannot be set with URI.
	 */
	private char[] password;

	/**
	 * Fully qualified name of the FieldNamingStrategy to use.
	 */
	private Class<?> fieldNamingStrategy;

	/**
	 * Whether to enable auto-index creation.
	 */
	private Boolean autoIndexCreation;

	public String getHost() {
		return this.host;
	}

	public void setHost(String host) {
		this.host = host;
	}

	public String getDatabase() {
		return this.database;
	}

	public void setDatabase(String database) {
		this.database = database;
	}

	public String getAuthenticationDatabase() {
		return this.authenticationDatabase;
	}

	public void setAuthenticationDatabase(String authenticationDatabase) {
		this.authenticationDatabase = authenticationDatabase;
	}

	public String getUsername() {
		return this.username;
	}

	public void setUsername(String username) {
		this.username = username;
	}

	public char[] getPassword() {
		return this.password;
	}

	public void setPassword(char[] password) {
		this.password = password;
	}

	public Class<?> getFieldNamingStrategy() {
		return this.fieldNamingStrategy;
	}

	public void setFieldNamingStrategy(Class<?> fieldNamingStrategy) {
		this.fieldNamingStrategy = fieldNamingStrategy;
	}

	public String getUri() {
		return this.uri;
	}

	public String determineUri() {
		return (this.uri != null) ? this.uri : DEFAULT_URI;
	}

	public void setUri(String uri) {
		this.uri = uri;
	}

	public Integer getPort() {
		return this.port;
	}

	public void setPort(Integer port) {
		this.port = port;
	}

	public String getGridFsDatabase() {
		return this.gridFsDatabase;
	}

	public void setGridFsDatabase(String gridFsDatabase) {
		this.gridFsDatabase = gridFsDatabase;
	}

	public String getMongoClientDatabase() {
		if (this.database != null) {
			return this.database;
		}
		return new MongoClientURI(determineUri()).getDatabase();
	}

	public Boolean isAutoIndexCreation() {
		return this.autoIndexCreation;
	}

	public void setAutoIndexCreation(Boolean autoIndexCreation) {
		this.autoIndexCreation = autoIndexCreation;
	}

}<|MERGE_RESOLUTION|>--- conflicted
+++ resolved
@@ -31,11 +31,8 @@
  * @author Stephane Nicoll
  * @author Nasko Vasilev
  * @author Mark Paluch
-<<<<<<< HEAD
  * @author Artsiom Yudovin
-=======
  * @since 1.0.0
->>>>>>> 92bff3c3
  */
 @ConfigurationProperties(prefix = "spring.data.mongodb")
 public class MongoProperties {

--- conflicted
+++ resolved
@@ -1,9 +1,5 @@
 /*
-<<<<<<< HEAD
- * Copyright 2012-2022 the original author or authors.
-=======
  * Copyright 2012-2023 the original author or authors.
->>>>>>> df5898a1
  *
  * Licensed under the Apache License, Version 2.0 (the "License");
  * you may not use this file except in compliance with the License.
@@ -55,12 +51,11 @@
 		try (AnnotationConfigServletWebServerApplicationContext context = new AnnotationConfigServletWebServerApplicationContext(
 				configuration)) {
 			Object serverContainer = context.getServletContext()
-					.getAttribute("jakarta.websocket.server.ServerContainer");
+				.getAttribute("jakarta.websocket.server.ServerContainer");
 			assertThat(serverContainer).isInstanceOf(ServerContainer.class);
 		}
 	}
 
-<<<<<<< HEAD
 	static Stream<Arguments> testConfiguration() {
 		return Stream.of(
 				Arguments.of("Jetty",
@@ -68,27 +63,6 @@
 								WebSocketServletAutoConfiguration.JettyWebSocketConfiguration.class }),
 				Arguments.of("Tomcat", new Class<?>[] { TomcatConfiguration.class,
 						WebSocketServletAutoConfiguration.TomcatWebSocketConfiguration.class }));
-=======
-	@Test
-	void tomcatServerContainerIsAvailableFromTheServletContext() {
-		serverContainerIsAvailableFromTheServletContext(TomcatConfiguration.class,
-				WebSocketServletAutoConfiguration.TomcatWebSocketConfiguration.class);
-	}
-
-	@Test
-	void jettyServerContainerIsAvailableFromTheServletContext() {
-		serverContainerIsAvailableFromTheServletContext(JettyConfiguration.class,
-				WebSocketServletAutoConfiguration.JettyWebSocketConfiguration.class);
-	}
-
-	private void serverContainerIsAvailableFromTheServletContext(Class<?>... configuration) {
-		this.context.register(configuration);
-		this.context.refresh();
-		Object serverContainer = this.context.getServletContext()
-			.getAttribute("javax.websocket.server.ServerContainer");
-		assertThat(serverContainer).isInstanceOf(ServerContainer.class);
-
->>>>>>> df5898a1
 	}
 
 	@Configuration(proxyBeanMethods = false)
